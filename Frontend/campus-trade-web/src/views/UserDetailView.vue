--- conflicted
+++ resolved
@@ -2,52 +2,21 @@
   <v-app>
     <header class="navbar">
       <span class="icon">
-        <svg
-          width="48px"
-          height="48px"
-          stroke-width="1.5"
-          viewBox="0 0 24 24"
-          fill="none"
-          xmlns="http://www.w3.org/2000/svg"
-          color="#ffffff"
-        >
+        <svg width="48px" height="48px" stroke-width="1.5" viewBox="0 0 24 24" fill="none" xmlns="http://www.w3.org/2000/svg" color="#ffffff">
           <circle cx="12" cy="12" r="10" stroke="#ffffff" stroke-width="1.5"></circle>
-<<<<<<< HEAD
           <path d="M7.63262 3.06689C8.98567 3.35733 9.99999 4.56025 9.99999 6.00007C9.99999 7.65693 8.65685 9.00007 6.99999 9.00007C5.4512 9.00007 4.17653 7.82641 4.01685 6.31997" stroke="#ffffff" stroke-width="1.5"></path>
-          <path d="M22 13.0505C21.364 12.4022 20.4793 12 19.5 12C17.567 12 16 13.567 16 15.5C16 17.2632 17.3039 18.7219 19 极 18.9646" stroke="#ffffff" stroke-width="1.5" ></path>
-          <path d="M14.5 8.51L14.51 8.49889" stroke="#ffffff" stroke-width="1.5" stroke-linecap="round" stroke-linejoin极="round"></path>
-          <path d="M10 17C11.1046 17 12 16.1046 12 15C12 13.8954 11.1046 13 10 13C8.89543 13 极 8 13.8954 8 15C8 16.1046 8.89543 17 10 17Z" stroke="#ffffff" stroke-width="1.5" stroke-linecap="round" stroke-linejoin="round"></path>
-=======
-          <path
-            d="M7.63262 3.06689C8.98567 3.35733 9.99999 4.56025 9.99999 6.00007C9.99999 7.65693 8.65685 9.00007 6.99999 9.00007C5.4512 9.00007 4.17653 7.82641 4.01685 6.31997"
-            stroke="#ffffff"
-            stroke-width="1.5"
-          ></path>
-          <path
-            d="M22 13.0505C21.364 12.4022 20.4793 12 19.5 12C17.567 12 16 13.567 16 15.5C16 17.2632 17.3039 18.7219 19 18.9646"
-            stroke="#ffffff"
-            stroke-width="1.5"
-          ></path>
-          <path
-            d="M14.5 8.51L14.51 8.49889"
-            stroke="#ffffff"
-            stroke-width="1.5"
-            stroke-linecap="round"
-            stroke-linejoin="round"
-          ></path>
-          <path
-            d="M10 17C11.1046 17 12 16.1046 12 15C12 13.8954 11.1046 13 10 13C8.89543 13 8 13.8954 8 15C8 16.1046 8.89543 17 10 17Z"
-            stroke="#ffffff"
-            stroke-width="1.5"
-            stroke-linecap="round"
-            stroke-linejoin="round"
-          ></path>
->>>>>>> b1cc181e
+          <path d="M22 13.0505C21.364 12.4022 20.4793 12 19.5 12C17.567 12 16 13.567 16 15.5C16 17.2632 17.3039 18.7219 19 18.9646" stroke="#ffffff" stroke-width="1.5" ></path>
+          <path d="M14.5 8.51L14.51 8.49889" stroke="#ffffff" stroke-width="1.5" stroke-linecap="round" stroke-linejoin="round"></path>
+          <path d="M10 17C11.1046 17 12 16.1046 12 15C12 13.8954 11.1046 13 10 13C8.89543 13 8 13.8954 8 15C8 16.1046 8.89543 17 10 17Z" stroke="#ffffff" stroke-width="1.5" stroke-linecap="round" stroke-linejoin="round"></path>
         </svg>
       </span>
       <span class="title">Campus Secondhand</span>
       <!-- 新增退出按钮 -->
-      <v-btn class="logout-btn ml-auto" icon to="/">
+      <v-btn 
+        class="logout-btn ml-auto"
+        icon
+        to="/"
+      >
         <v-icon color="black">mdi-exit-to-app</v-icon>
       </v-btn>
     </header>
@@ -59,13 +28,7 @@
             <v-divider thickness="4" color="#ffa5a5" class="mb-6"></v-divider>
           </div>
           <!-- 加载状态 -->
-          <v-row
-            v-if="isLoading"
-            justify="center"
-            align="center"
-            class="fill-height"
-            style="height: 70vh"
-          >
+          <v-row v-if="isLoading" justify="center" align="center" class="fill-height" style="height: 70vh">
             <v-col cols="12" class="text-center">
               <v-progress-circular indeterminate color="primary" size="64"></v-progress-circular>
               <p class="mt-4 grey--text">加载用户信息中...</p>
@@ -73,40 +36,38 @@
           </v-row>
 
           <!-- 错误状态 -->
-          <v-row
-            v-else-if="virtualAccountStore.error"
-            justify="center"
-            align="center"
-            class="fill-height"
-            style="height: 70vh"
-          >
+          <v-row v-else-if="virtualAccountStore.error" justify="center" align="center" class="fill-height" style="height: 70vh">
             <v-col cols="12" md="6" class="text-center">
               <v-icon color="error" size="64" class="mb-4">mdi-alert-circle</v-icon>
               <p class="error--text mb-4 text-h6">{{ virtualAccountStore.error }}</p>
-              <v-btn @click="retryLoading" color="primary" large> 重试 </v-btn>
+              <v-btn @click="retryLoading" color="primary" large>
+                重试
+              </v-btn>
             </v-col>
           </v-row>
 
           <!-- 主内容区 -->
-          <v-row v-else class="mt-6" style="align-items: stretch">
+          <v-row v-else class="mt-6" style="align-items: stretch;">
             <!-- 左侧用户信息区 -->
             <v-col cols="12" md="4" class="pr-md-4 d-flex">
-              <v-card class="custom-card pa-6 d-flex flex-column" style="flex: 1">
+              <v-card class="custom-card pa-6 d-flex flex-column" style="flex: 1;">
                 <div class="d-flex align-center mb-6">
-                  <div class="user-avatar-container mr-4">
-                    <img src="/images/userphoto.png" alt="用户头像" class="user-avatar-image" />
-                  </div>
+                <div class="user-avatar-container mr-4">
+                  <img 
+                    src="/images/userphoto.png" 
+                    alt="用户头像"
+                    class="user-avatar-image"
+                  >
+                </div>
                   <div>
-                    <h2 class="text-h5 font-weight-bold">
-                      {{ userStore.user?.fullName || userStore.user?.username || '未命名用户' }}
-                    </h2>
+                    <h2 class="text-h5 font-weight-bold">{{ userStore.user?.fullName || userStore.user?.username || '未命名用户' }}</h2>
                     <p class="text--secondary">计算机科学与技术学院</p>
                   </div>
                 </div>
 
-                <v-row class="mt-4 flex-grow-1" style="align-content: flex-start">
+                <v-row class="mt-4 flex-grow-1" style="align-content: flex-start;">
                   <!-- 用户ID -->
-                  <v-col cols极="12">
+                  <v-col cols="12">
                     <v-card class="pa-3 info-card-1 rounded-lg">
                       <div class="d-flex justify-space-between">
                         <span class="font-weight-medium">用户ID:</span>
@@ -114,7 +75,7 @@
                       </div>
                     </v-card>
                   </v-col>
-
+                  
                   <!-- 用户名 -->
                   <v-col cols="12">
                     <v-card class="pa-3 info-card-1 rounded-lg">
@@ -124,7 +85,7 @@
                       </div>
                     </v-card>
                   </v-col>
-
+                  
                   <!-- 学号 -->
                   <v-col cols="12">
                     <v-card class="pa-3 info-card-1 rounded-lg">
@@ -134,28 +95,26 @@
                       </div>
                     </v-card>
                   </v-col>
-
+                  
                   <!-- 手机号 -->
                   <v-col cols="12">
                     <v-card class="pa-3 info-card-1 rounded-lg">
                       <div class="d-flex justify-space-between">
                         <span class="font-weight-medium">手机:</span>
-                        <span>{{
-                          userStore.user?.phone ? maskPhone(userStore.user.phone) : 'N/A'
-                        }}</span>
-                      </div>
-                    </v-card>
-                  </v-col>
-
+                        <span>{{ userStore.user?.phone ? maskPhone(userStore.user.phone) : 'N/A' }}</span>
+                      </div>
+                    </v-card>
+                  </v-col>
+                  
                   <!-- 邮箱 -->
                   <v-col cols="12">
                     <v-card class="pa-3 info-card-1 rounded-lg">
                       <div class="d-flex justify-space-between">
                         <span class="font-weight-medium">邮箱:</span>
                         <span>{{ userStore.user?.email || 'N/A' }}</span>
-                        <v-icon
-                          v-if="userStore.user?.emailVerified"
-                          color="success"
+                        <v-icon 
+                          v-if="userStore.user?.emailVerified" 
+                          color="success" 
                           small
                           title="邮箱已认证"
                         >
@@ -165,11 +124,17 @@
                     </v-card>
                   </v-col>
                 </v-row>
-
+                
                 <!-- 修改后的按钮区域 - 垂直排列并水平居中 -->
                 <div class="vertical-button-container mt-4">
-                  <v-btn class="action-btn edit-btn mb-2" @click="editInfo" block> 编辑信息 </v-btn>
-                  <v-btn
+                  <v-btn 
+                    class="action-btn edit-btn mb-2"
+                    @click="editInfo"
+                    block
+                  >
+                    编辑信息
+                  </v-btn>
+                  <v-btn 
                     class="action-btn verify-btn"
                     @click="handleVerifyEmail"
                     block
@@ -181,21 +146,20 @@
                 </div>
               </v-card>
             </v-col>
-            <v-divider
-              vertical
-              thickness="4"
-              color="#4d606e"
+            <v-divider 
+              vertical 
+              thickness="4" 
+              color="#4d606e" 
               class="mx-md-2 my-6 d-none d-md-flex"
             ></v-divider>
 
             <!-- 中间交易记录区 - 修改部分 -->
             <v-col cols="12" md="4" class="px-md-4 d-flex">
-              <v-card class="custom-card pa-6 d-flex flex-column" style="flex: 1">
+              <v-card class="custom-card pa-6 d-flex flex-column" style="flex: 1;">
                 <div class="d-flex align-center mb-4">
                   <v-icon color="primary" class="mr-2">mdi-history</v-icon>
                   <h3 class="text-h5 font-weight-bold primary--text">交易记录</h3>
                 </div>
-<<<<<<< HEAD
                 
                 <v-row class="flex-grow-1" style="align-content: flex-start;">
                   <!-- 交易记录列表 - 修改为显示已完成订单 -->
@@ -218,33 +182,17 @@
                       <div v-else class="d-flex justify-center align-center fill-height">
                         <v-icon color="grey lighten-1">mdi-cart</v-icon>
                         <span class="ml-2 grey--text text--lighten-1">{{ order.productName }}</span>
-=======
-
-                <v-row class="flex-grow-1" style="align-content: flex-start">
-                  <!-- 交易记录列表 -->
-                  <v-col cols="12" v-for="(transaction, index) in transactions" :key="index">
-                    <v-card class="pa-3 info-card rounded-lg">
-                      <div class="d-flex justify-space-between align-center mb-1">
-                        <span class="font-weight-medium">{{ transaction.title }}</span>
-                        <span :class="transaction.amount > 0 ? 'green--text' : 'red--text'">
-                          {{ transaction.amount > 0 ? '+' : '' }}¥{{
-                            Math.abs(transaction.amount).toFixed(2)
-                          }}
-                        </span>
->>>>>>> b1cc181e
                       </div>
                     </v-card>
                   </v-col>
                 </v-row>
-
+                
                 <!-- 信用评分区域 -->
                 <v-card class="pa-4 mt-4 credit-score-card rounded-lg">
                   <div class="d-flex justify-space-between align-center mb-3">
                     <span class="font-weight-medium">信用评分:</span>
                     <div class="d-flex align-center">
-                      <span class="text-h4 font-weight-bold mr-2">{{
-                        userStore.user?.creditScore || 'N/A'
-                      }}</span>
+                      <span class="text-h4 font-weight-bold mr-2">{{ userStore.user?.creditScore || 'N/A' }}</span>
                       <v-icon color="amber">mdi-star</v-icon>
                     </div>
                   </div>
@@ -262,10 +210,10 @@
                 </v-card>
               </v-card>
             </v-col>
-            <v-divider
-              vertical
-              thickness="4"
-              color="#4d606e"
+            <v-divider 
+              vertical 
+              thickness="4" 
+              color="#4d606e" 
               class="mx-md-2 my-6 d-none d-md-flex"
             ></v-divider>
 
@@ -277,28 +225,26 @@
                   <v-icon color="primary" class="mr-2">mdi-wallet</v-icon>
                   <h3 class="text-h5 font-weight-bold primary--text">账户信息</h3>
                 </div>
-
+                
                 <v-row>
                   <v-col cols="12">
                     <v-card class="pa-4 balance-card rounded-lg">
                       <div class="d-flex justify-space-between align-center">
                         <span class="font-weight-medium">账户余额:</span>
-                        <span class="text-h4 font-weight-bold primary--text"
-                          >¥{{ formatBalance(virtualAccountStore.account?.balance) }}</span
-                        >
-                      </div>
-                    </v-card>
-                  </v-col>
-
+                        <span class="text-h4 font-weight-bold primary--text">¥{{ formatBalance(virtualAccountStore.account?.balance) }}</span>
+                      </div>
+                    </v-card>
+                  </v-col>
+                  
                   <v-col cols="6">
-                    <v-card class="pa-3 info-card-极1 rounded-lg">
+                    <v-card class="pa-3 info-card-1 rounded-lg">
                       <div class="d-flex justify-space-between align-center">
                         <span class="font-weight-medium">账户ID:</span>
                         <span>{{ virtualAccountStore.account?.accountId || 'N/A' }}</span>
                       </div>
                     </v-card>
                   </v-col>
-
+                  
                   <v-col cols="6">
                     <v-card class="pa-3 info-card-1 rounded-lg">
                       <div class="d-flex justify-space-between align-center">
@@ -307,7 +253,7 @@
                       </div>
                     </v-card>
                   </v-col>
-
+                  
                   <v-col cols="6">
                     <v-card class="pa-3 info-card-1 rounded-lg">
                       <div class="d-flex justify-space-between align-center">
@@ -316,7 +262,7 @@
                       </div>
                     </v-card>
                   </v-col>
-
+                  
                   <v-col cols="6">
                     <v-card class="pa-3 info-card-1 rounded-lg">
                       <div class="d-flex justify-space-between align-center">
@@ -327,33 +273,32 @@
                   </v-col>
                 </v-row>
               </v-card>
-
+              
               <!-- 快捷功能卡片 - 修改为账号注销和退出登录 -->
               <v-card class="custom-card pa-6 flex-grow-1">
                 <div class="d-flex align-center mb-4">
                   <v-icon color="primary" class="mr-2">mdi-account-cog</v-icon>
                   <h3 class="text-h5 font-weight-bold primary--text">账号管理</h3>
                 </div>
-
+                
                 <v-row class="justify-center">
                   <v-col cols="12" class="text-center mb-4">
-                    <v-btn
-                      color="error"
-                      class="py-4 d-flex flex-column account-action-btn"
-                      height="auto"
+                    <v-btn 
+                      color="error" 
+                      class="py-4 d-flex flex-column account-action-btn" 
+                      height="auto" 
                       width="60%"
-                      @click="confirmLogoutAll"
-                      :loading="isLoggingOutAll"
+                      @click="deleteAccount"
                     >
                       <v-icon size="28" class="mb-2">mdi-account-remove</v-icon>
                       <span>退出所有设备</span>
                     </v-btn>
                   </v-col>
                   <v-col cols="12" class="text-center">
-                    <v-btn
-                      color="primary"
-                      class="py-4 d-flex flex-column account-action-btn"
-                      height="auto"
+                    <v-btn 
+                      color="primary" 
+                      class="py-4 d-flex flex-column account-action-btn" 
+                      height="auto" 
                       width="60%"
                       @click="logout"
                       :loading="isLoggingOut"
@@ -376,13 +321,11 @@
             <v-icon color="primary" class="mr-2">mdi-email-check</v-icon>
             邮箱认证
           </v-card-title>
-
+          
           <v-card-text class="pt-4">
             <!-- 步骤1：发送验证码 -->
             <div v-if="verifyStep === 1">
-              <p>
-                我们将向您的邮箱 <strong>{{ userStore.user?.email }}</strong> 发送验证码
-              </p>
+              <p>我们将向您的邮箱 <strong>{{ userStore.user?.email }}</strong> 发送验证码</p>
               <v-text-field
                 v-model="email"
                 label="邮箱地址"
@@ -396,10 +339,7 @@
 
             <!-- 步骤2：输入验证码 -->
             <div v-if="verifyStep === 2">
-              <p>
-                验证码已发送至 <strong>{{ email }}</strong
-                >，请输入收到的6位验证码
-              </p>
+              <p>验证码已发送至 <strong>{{ email }}</strong>，请输入收到的6位验证码</p>
               <v-otp-input
                 v-model="verificationCode"
                 length="6"
@@ -409,11 +349,11 @@
               ></v-otp-input>
               <div class="text-caption text--secondary mt-2">
                 <span v-if="countdown > 0">{{ countdown }}秒后可重新发送</span>
-                <v-btn
-                  v-else
-                  text
-                  small
-                  color="primary"
+                <v-btn 
+                  v-else 
+                  text 
+                  small 
+                  color="primary" 
                   @click="sendVerificationCode"
                   :loading="isSendingCode"
                 >
@@ -425,125 +365,45 @@
             <!-- 步骤3：验证成功 -->
             <div v-if="verifyStep === 3" class="text-center">
               <v-icon color="success" size="64" class="mb-4">mdi-check-circle</v-icon>
-              <p class="text-h极6 success--text">邮箱认证成功!</p>
+              <p class="text-h6 success--text">邮箱认证成功!</p>
               <p class="text--secondary">您的邮箱已成功验证</p>
             </div>
           </v-card-text>
 
           <v-card-actions>
             <v-spacer></v-spacer>
-            <v-btn
+            <v-btn 
               v-if="verifyStep !== 3"
-              text
+              text 
               @click="closeEmailVerifyDialog"
               :disabled="isVerifying"
             >
               取消
             </v-btn>
-            <v-btn
+            <v-btn 
               v-if="verifyStep === 1"
-              color="primary"
+              color="primary" 
               @click="sendVerificationCode"
               :loading="isSendingCode"
             >
               发送验证码
             </v-btn>
-            <v-btn
+            <v-btn 
               v-if="verifyStep === 2"
-              color="primary"
+              color="primary" 
               @click="verifyCode"
               :disabled="verificationCode.length !== 6"
               :loading="isVerifying"
             >
               验证
             </v-btn>
-            <v-btn v-if="verifyStep === 3" color="primary" @click="closeEmailVerifyDialog">
+            <v-btn 
+              v-if="verifyStep === 3"
+              color="primary" 
+              @click="closeEmailVerifyDialog"
+            >
               完成
             </v-btn>
-          </v-card-actions>
-        </v-card>
-      </v-dialog>
-
-<<<<<<< HEAD
-      <!-- 退出所有设备确认对话框 -->
-      <v-dialog v-model="logoutAllDialog" max-width="500px">
-        <v-card>
-          <v-card-title class="text-h5 primary--text">
-            <v-icon color="warning" class="mr-2">mdi-alert</v-icon>
-            确认退出所有设备
-          </v-card-title>
-          
-          <v-card-text class="pt-4">
-            <p>您确定要退出所有设备吗？</p>
-            <p class="text--secondary">这将在所有设备上终止您的登录会话，您需要重新登录。</p>
-=======
-      <!-- 编辑用户信息对话框 -->
-      <v-dialog v-model="editDialog" max-width="600px" persistent>
-        <v-card>
-          <v-card-title class="text-h5 primary--text">
-            <v-icon color="primary" class="mr-2">mdi-account-edit</v-icon>
-            编辑个人信息
-          </v-card-title>
-
-          <v-card-text class="pt-4">
-            <v-form>
-              <v-text-field
-                v-model="editForm.username"
-                label="用户名"
-                outlined
-                dense
-                prepend-inner-icon="mdi-account"
-                class="mb-4"
-                :rules="[
-                  v => !!v || '用户名不能为空',
-                  v => v.length <= 50 || '用户名长度不能超过50字符',
-                ]"
-              ></v-text-field>
-
-              <v-text-field
-                v-model="editForm.fullName"
-                label="真实姓名"
-                outlined
-                dense
-                prepend-inner-icon="mdi-card-account-details"
-                class="mb-4"
-                :rules="[v => !v || v.length <= 100 || '姓名长度不能超过100字符']"
-              ></v-text-field>
-
-              <v-text-field
-                v-model="editForm.phone"
-                label="手机号"
-                outlined
-                dense
-                prepend-inner-icon="mdi-phone"
-                class="mb-4"
-                :rules="[v => !v || /^1[3-9]\d{9}$/.test(v) || '请输入正确的手机号格式']"
-              ></v-text-field>
-            </v-form>
->>>>>>> b1cc181e
-          </v-card-text>
-
-          <v-card-actions>
-            <v-spacer></v-spacer>
-<<<<<<< HEAD
-            <v-btn 
-              text 
-              @click="logoutAllDialog = false"
-              :disabled="isLoggingOutAll"
-            >
-              取消
-            </v-btn>
-            <v-btn 
-              color="error" 
-              @click="logoutAll"
-              :loading="isLoggingOutAll"
-            >
-              确认退出
-            </v-btn>
-=======
-            <v-btn text @click="editDialog = false" :disabled="editLoading"> 取消 </v-btn>
-            <v-btn color="primary" @click="saveUserInfo" :loading="editLoading"> 保存 </v-btn>
->>>>>>> b1cc181e
           </v-card-actions>
         </v-card>
       </v-dialog>
@@ -557,7 +417,6 @@
 </template>
 
 <script setup lang="ts">
-<<<<<<< HEAD
 import { ref, onMounted, computed } from 'vue';
 import { useRouter } from 'vue-router';
 import { useUserStore } from '@/stores/user';
@@ -573,7 +432,6 @@
 const orderStore = useOrderStore();
 const isLoading = ref(true);
 const isLoggingOut = ref(false);
-const isLoggingOutAll = ref(false); // 新增：退出所有设备加载状态
 
 // 邮箱认证相关状态
 const emailVerifyDialog = ref(false);
@@ -584,9 +442,6 @@
 const isVerifying = ref(false);
 const countdown = ref(0);
 
-// 退出所有设备对话框
-const logoutAllDialog = ref(false);
-
 // 提示信息
 const snackbar = ref({
   show: false,
@@ -596,8 +451,13 @@
 
 // 获取已完成订单
 const completedOrders = computed(() => {
+  // 从订单store获取已完成状态的订单
   const orders = orderStore.getOrdersByStatus(OrderStatus.COMPLETED);
+  
+  // 只取最近的4个订单
   const recentOrders = orders.slice(0, 4);
+  
+  // 创建一个空订单对象来填充不足的部分
   const emptyOrder: OrderListResponse = {
     id: 0,
     orderNumber: '',
@@ -609,6 +469,7 @@
     quantity: 0
   };
   
+  // 如果不足4个，用空订单对象填充
   while (recentOrders.length < 4) {
     recentOrders.push({ ...emptyOrder });
   }
@@ -679,6 +540,7 @@
     await userStore.fetchUserInfo('current');
     if (userStore.user) {
       await virtualAccountStore.fetchBalance();
+      // 加载用户订单
       await orderStore.getUserOrders({ 
         status: OrderStatus.COMPLETED,
         pageSize: 4 
@@ -694,6 +556,7 @@
 // 处理邮箱认证按钮点击
 const handleVerifyEmail = async () => {
   if (userStore.user?.emailVerified) {
+    // 已认证，显示提示
     showSnackbar('您的邮箱已通过认证', 'info');
     return;
   }
@@ -721,156 +584,50 @@
       startCountdown();
     } else {
       showSnackbar(result.message, 'error');
-=======
-  import { ref, onMounted } from 'vue'
-  import { useRouter } from 'vue-router'
-  import { useUserStore } from '@/stores/user'
-  import { useVirtualAccountStore, type VirtualAccount } from '@/stores/virtualaccount'
-
-  // 路由
-  const router = useRouter()
-
-  // 状态管理
-  const userStore = useUserStore()
-  const virtualAccountStore = useVirtualAccountStore()
-  const isLoading = ref(true)
-  const isLoggingOut = ref(false)
-
-  // 邮箱认证相关状态
-  const emailVerifyDialog = ref(false)
-  const verifyStep = ref(1) // 1: 发送验证码, 2: 输入验证码, 3: 验证成功
-  const email = ref('')
-  const verificationCode = ref('')
-  const isSendingCode = ref(false)
-  const isVerifying = ref(false)
-  const countdown = ref(0)
-
-  // 提示信息
-  const snackbar = ref({
-    show: false,
-    message: '',
-    color: 'success',
-  })
-
-  // 交易记录数据
-  const transactions = ref([
-    { title: '二手教材', amount: 50.0, date: '2024-03-15 14:30' },
-    { title: '校园卡充值', amount: -100.0, date: '2024-03-10 09:15' },
-    { title: '代取快递', amount: 15.0, date: '2024-03-05 17:45' },
-    { title: '校园周边', amount: -35.0, date: '2024-02-28 13:20' },
-  ])
-
-  // 计算信用评分百分比
-  const calculateCreditScorePercentage = (score: number | undefined) => {
-    if (!score) return 0
-    const maxScore = 5 // 假设满分是5分
-    return (score / maxScore) * 100
-  }
-
-  // 手机号脱敏处理
-  const maskPhone = (phone: string) => {
-    if (!phone || phone.length < 7) return phone
-    return phone.replace(/(\d{3})\d{4}(\d{4})/, '$1****$2')
-  }
-
-  // 格式化余额显示
-  const formatBalance = (balance: number | undefined) => {
-    if (balance === undefined || balance === null) return '0.00'
-    return balance.toFixed(2)
-  }
-
-  // 格式化日期显示
-  const formatDate = (dateString: string | undefined) => {
-    if (!dateString) return 'N/A'
-    try {
-      const date = new Date(dateString)
-      return date.toLocaleDateString('zh-CN')
-    } catch {
-      return 'N/A'
     }
-  }
-
-  // 获取账户详情
-  const fetchAccountDetails = async () => {
-    try {
-      await virtualAccountStore.fetchAccountDetails()
-    } catch (error) {
-      console.error('获取账户详情失败:', error)
+  } catch (error) {
+    console.error('发送验证码失败:', error);
+    showSnackbar('发送验证码失败，请重试', 'error');
+  } finally {
+    isSendingCode.value = false;
+  }
+};
+
+// 验证验证码
+const verifyCode = async () => {
+  if (verificationCode.value.length !== 6) {
+    showSnackbar('请输入6位验证码', 'error');
+    return;
+  }
+
+  isVerifying.value = true;
+  try {
+    const result = await userStore.verifyCode(verificationCode.value);
+    
+    if (result.success) {
+      showSnackbar('邮箱认证成功', 'success');
+      verifyStep.value = 3;
+      // 更新本地用户信息
+      await userStore.fetchUserInfo(userStore.user?.username || '');
+    } else {
+      showSnackbar(result.message, 'error');
     }
-  }
-
-  // 重试加载
-  const retryLoading = async () => {
-    isLoading.value = true
-    virtualAccountStore.error = null
-    await loadData()
-  }
-
-  // 加载数据
-  const loadData = async () => {
-    try {
-      // 使用新的getUserProfile方法获取完整用户信息
-      const result = await userStore.getUserProfile()
-      if (result.success && result.data?.virtualAccount) {
-        // 如果用户信息中包含虚拟账户信息，直接使用
-        virtualAccountStore.account = {
-          accountId: result.data.virtualAccount.accountId,
-          userId: result.data.userId,
-          balance: result.data.virtualAccount.balance,
-          lastUpdateTime: result.data.virtualAccount.createdAt,
-          createTime: result.data.virtualAccount.createdAt,
-        } as VirtualAccount
-      } else {
-        // 否则单独获取虚拟账户信息
-        await virtualAccountStore.fetchBalance()
-      }
-    } catch (error) {
-      console.error('加载用户信息失败:', error)
-    } finally {
-      isLoading.value = false
+  } catch (error) {
+    console.error('验证码验证失败:', error);
+    showSnackbar('验证失败，请重试', 'error');
+  } finally {
+    isVerifying.value = false;
+  }
+};
+
+// 倒计时计时器
+const startCountdown = () => {
+  countdown.value = 60;
+  const timer = setInterval(() => {
+    countdown.value--;
+    if (countdown.value <= 0) {
+      clearInterval(timer);
     }
-  }
-
-  // 处理邮箱认证按钮点击
-  const handleVerifyEmail = async () => {
-    if (userStore.user?.emailVerified) {
-      // 已认证，显示提示
-      showSnackbar('您的邮箱已通过认证', 'info')
-      return
->>>>>>> b1cc181e
-    }
-
-    // 未认证，打开认证对话框
-    email.value = userStore.user?.email || ''
-    verifyStep.value = 1
-    emailVerifyDialog.value = true
-  }
-
-  // 发送验证码
-  const sendVerificationCode = async () => {
-    if (!userStore.user?.email) {
-      showSnackbar('邮箱地址不存在', 'error')
-      return
-    }
-
-    isSendingCode.value = true
-    try {
-      const result = await userStore.sendVerificationCode(userStore.user.email)
-
-      if (result.success) {
-        showSnackbar('验证码已发送，请查收邮箱', 'success')
-        verifyStep.value = 2
-        startCountdown()
-      } else {
-        showSnackbar(result.message, 'error')
-      }
-    } catch (error) {
-      console.error('发送验证码失败:', error)
-      showSnackbar('发送验证码失败，请重试', 'error')
-    } finally {
-      isSendingCode.value = false
-    }
-<<<<<<< HEAD
   }, 1000);
 };
 
@@ -897,32 +654,10 @@
   // 这里可以添加编辑信息的逻辑
 };
 
-// 确认退出所有设备
-const confirmLogoutAll = () => {
-  logoutAllDialog.value = true;
-};
-
-// 退出所有设备
-const logoutAll = async () => {
-  isLoggingOutAll.value = true;
-  try {
-    const result = await userStore.logoutAll();
-    
-    if (result.success) {
-      showSnackbar(`已成功退出${result.revokedCount || '所有'}台设备`, 'success');
-      // 关闭对话框
-      logoutAllDialog.value = false;
-       await userStore.logout();
-       router.push('/');
-    } else {
-      showSnackbar(result.message, 'error');
-    }
-  } catch (error) {
-    console.error('退出所有设备失败:', error);
-    showSnackbar('退出所有设备失败，请重试', 'error');
-  } finally {
-    isLoggingOutAll.value = false;
-  }
+// 账号注销
+const deleteAccount = () => {
+  console.log('账号注销按钮被点击');
+  // 这里可以添加账号注销的逻辑
 };
 
 // 退出登录 - 使用user.ts中的logout方法
@@ -967,13 +702,14 @@
   background: transparent !important;
 }
 
-/* 隐藏Edge和IE的极 scrollbar */
+/* 隐藏Edge和IE的滚动条 */
 body, html, .v-application, .v-application--wrap, .v-main, .grey.lighten-4 {
   -ms-overflow-style: none !important; /* IE and Edge */
   scrollbar-width: none !important; /* Firefox */
   overflow: -moz-scrollbars-none !important; /* 旧版Firefox */
 }
 
+/* 隐藏特定容器的滚动条 */
 .pc-user-detail, .v-container, .v-row, .v-col, .custom-card {
   -ms-overflow-style: none !important;
   scrollbar-width: none !important;
@@ -1013,7 +749,7 @@
 .title {
   font-size: 32px;
   font-weight: bold;
-  margin-left: 极16px;
+  margin-left: 16px;
   color: white !important; 
 }
 
@@ -1059,7 +795,7 @@
 
 .info-card-1:hover {
   background-color: rgba(255, 255, 255, 0.9) !important;
-  box-shadow: 0 4px 12px rgba(0, 0, 0, 极0.1) !important; /* 悬停时添加阴影 */
+  box-shadow: 0 4px 12px rgba(0, 0, 0, 0.1) !important; /* 悬停时添加阴影 */
 }
 
 /* 虚线占位符样式 */
@@ -1151,9 +887,8 @@
   transition: all 0.3s ease;
 }
 
-
 .account-action-btn:hover {
-  box-shadow: 0 6px 16px rgba(0, 0, 0, 0.2) !important;
+  box-shadow: 0 6px 极16px rgba(0, 0, 0, 0.2) !important;
   transform: translateY(-2px);
 }
 
@@ -1229,315 +964,10 @@
 
 /* 响应式调整 */
 @media (max-width: 960px) {
-=======
-  }
-
-  // 验证验证码
-  const verifyCode = async () => {
-    if (verificationCode.value.length !== 6) {
-      showSnackbar('请输入6位验证码', 'error')
-      return
-    }
-
-    isVerifying.value = true
-    try {
-      const result = await userStore.verifyCode(verificationCode.value)
-
-      if (result.success) {
-        showSnackbar('邮箱认证成功', 'success')
-        verifyStep.value = 3
-        // 更新本地用户信息
-        await userStore.getUserProfile()
-      } else {
-        showSnackbar(result.message, 'error')
-      }
-    } catch (error) {
-      console.error('验证码验证失败:', error)
-      showSnackbar('验证失败，请重试', 'error')
-    } finally {
-      isVerifying.value = false
-    }
-  }
-
-  // 倒计时计时器
-  const startCountdown = () => {
-    countdown.value = 60
-    const timer = setInterval(() => {
-      countdown.value--
-      if (countdown.value <= 0) {
-        clearInterval(timer)
-      }
-    }, 1000)
-  }
-
-  // 显示提示信息
-  const showSnackbar = (message: string, color: 'success' | 'error' | 'info' = 'success') => {
-    snackbar.value = {
-      show: true,
-      message,
-      color,
-    }
-  }
-
-  // 关闭对话框时的清理
-  const closeEmailVerifyDialog = () => {
-    emailVerifyDialog.value = false
-    verifyStep.value = 1
-    verificationCode.value = ''
-    countdown.value = 0
-  }
-
-  // 编辑用户信息对话框状态
-  const editDialog = ref(false)
-  const editForm = ref({
-    username: '',
-    fullName: '',
-    phone: '',
-  })
-  const editLoading = ref(false)
-
-  // 新增按钮处理函数
-  const editInfo = () => {
-    // 填充当前用户信息到编辑表单
-    editForm.value = {
-      username: userStore.user?.username || '',
-      fullName: userStore.user?.fullName || '',
-      phone: userStore.user?.phone || '',
-    }
-    editDialog.value = true
-  }
-
-  // 保存用户信息
-  const saveUserInfo = async () => {
-    editLoading.value = true
-    try {
-      const result = await userStore.updateUserProfile(editForm.value)
-
-      if (result.success) {
-        showSnackbar('用户信息更新成功', 'success')
-        editDialog.value = false
-        // 刷新用户信息
-        await userStore.getUserProfile()
-      } else {
-        showSnackbar(result.message, 'error')
-      }
-    } catch (error) {
-      console.error('更新用户信息失败:', error)
-      showSnackbar('更新失败，请重试', 'error')
-    } finally {
-      editLoading.value = false
-    }
-  }
-
-  // 账号注销
-  const deleteAccount = () => {
-    console.log('账号注销按钮被点击')
-    // 这里可以添加账号注销的逻辑
-  }
-
-  // 退出登录 - 使用user.ts中的logout方法
-  const logout = async () => {
-    isLoggingOut.value = true
-    try {
-      await userStore.logout()
-      showSnackbar('退出登录成功', 'success')
-      // 跳转到登录页面
-      router.push('/')
-    } catch (error) {
-      console.error('退出登录失败:', error)
-      showSnackbar('退出登录失败，请重试', 'error')
-    } finally {
-      isLoggingOut.value = false
-    }
-  }
-
-  onMounted(async () => {
-    await loadData()
-  })
-</script>
-
-<style scoped>
-  /* 导航栏样式 */
-  .navbar {
-    position: relative;
-    width: 100%;
-    height: 60px;
-    margin: 0;
-    padding: 0 16px;
-    background-color: #cadefc;
-    box-shadow: 0 2px 4px rgba(0, 0, 0, 0.1);
-    z-index: 1000;
-    display: flex;
-    align-items: center;
-    justify-content: flex-start;
-  }
-
-  /* 图标和标题放大 */
-  .icon svg {
-    width: 48px;
-    height: 48px;
-  }
-
-  .title {
-    font-size: 32px;
-    font-weight: bold;
-    margin-left: 16px;
-    color: white !important;
-  }
-
-  /* 主卡片样式 */
-  .custom-card {
-    background-color: #def0ff !important;
-    border-radius: 12px;
-    transition: all 0.3s ease;
-    box-shadow: none !important;
-    border: 1px solid rgba(255, 255, 255, 0.3);
-  }
-
-  .custom-card:hover {
-    box-shadow: 0 8px 24px rgba(0, 0, 0, 0.12) !important;
-    transform: translateY(-2px);
-  }
-
-  .info-card {
-    background-color: rgba(255, 255, 255, 0.7) !important;
-    border: 1px solid rgba(255, 255, 255, 0.5);
-    transition: all 0.2s ease;
-    box-shadow: none !important; /* 默认无阴影 */
-  }
-
-  .info-card:hover {
-    background-color: rgba(255, 255, 255, 0.9) !important;
-    box-shadow: 0 4px 12px rgba(0, 0, 0, 0.1) !important; /* 悬停时添加阴影 */
-  }
-
-  /* 余额卡片样式 - 修改为默认无阴影 */
-  .balance-card {
-    background-color: rgba(255, 255, 255, 0.8) !important;
-    border: 1px solid rgba(255, 255, 255, 0.6);
-    box-shadow: none !important; /* 默认极阴影 */
-  }
-
-  .balance-card:hover {
-    box-shadow: 0 4px 12px rgba(0, 0, 0, 0.1) !important; /* 悬停时添加阴影 */
-  }
-
-  .v-application {
-    background-color: #f6fcff !important; /* 使用您喜欢的颜色 */
-  }
-
-  /* 信用评分卡片样式 - 修改为默认无阴影 */
-  .credit-score-card {
-    background: linear-gradient(
-      135deg,
-      rgba(255, 255, 255, 0.9),
-      rgba(255, 255, 255, 0.7)
-    ) !important;
-    border: 1px solid rgba(255, 255, 255, 0.6);
-    box-shadow: none !important; /* 默认无阴影 */
-  }
-
-  .credit-score-card:hover {
-    box-shadow: 0 4px 12px rgba(0, 0, 0, 0.1) !important; /* 悬停时添加阴影 */
-  }
-
-  .user-avatar-container {
-    width: 60px; /* 调小尺寸 */
-    height: 60px; /* 调小尺寸 */
-    display: flex;
-    align-items: center;
-    justify-content: center;
-  }
-
-  /* 用户头像图片样式 */
-  .user-avatar-image {
-    width: 100%;
-    height: 100%;
-    object-fit: cover; /* 保持图片比例并填充容器 */
-    border-radius: 4px; /* 可选：添加轻微圆角 */
-  }
-
-  /* 账号管理按钮样式 */
-  .account-action-btn {
-    border: 1px solid rgba(255, 255, 255, 0.3);
-    transition: all 0.3s ease;
-  }
-
-  .account-action-btn:hover {
-    box-shadow: 0 6px 16px rgba(0, 0, 0, 0.2) !important;
-    transform: translateY(-2px);
-  }
-
-  /* 补充PC端特有样式 */
-  .pc-user-detail {
-    min-height: 100vh;
-    display: flex;
-    flex-direction: column;
-  }
-
-  .ml-auto {
-    margin-left: auto;
-  }
-
-  .logout-btn {
-    margin-left: auto;
-  }
-
-  /* 修改后的按钮样式 - 垂直排列并水平居中 */
-  .vertical-button-container {
-    display: flex;
-    flex-direction: column;
-    align-items: center; /* 水平居中 */
-    gap: 8px;
-    width: 100%;
-  }
-
->>>>>>> b1cc181e
   .action-btn {
-    background-color: #ffdfdf !important;
-    color: white !important;
-    width: 140px !important; /* 固定宽度 */
-    max-width: 140px;
-    min-width: 140px;
-    margin: 0 auto;
-    display: flex;
-    align-items: center;
-    justify-content: center;
-    box-shadow: none !important;
-  }
-
-  .action-btn:hover {
-    box-shadow: 0 4px 12px rgba(0, 0, 0, 0.15) !important;
-    transform: translateY(-2px);
-    background-color: #ffc9c9 !important;
-  }
-
-  /* 邮箱认证按钮样式调整 */
-  .verify-btn {
-    background-color: #4caf50 !important; /* 绿色表示认证相关 */
-  }
-
-  .verify-btn:hover {
-    background-color: #45a049 !important;
-  }
-
-  /* OTP输入框居中 */
-  .v-otp-input {
-    justify-content: center;
-  }
-
-  .v-otp-input :deep(.v-text-field) {
-    margin: 0 4px;
-  }
-
-  /* 响应式调整 */
-  @media (max-width: 960px) {
-    .action-btn {
-      max-width: 120px;
-      font-size: 14px;
-    }
-  }
-<<<<<<< HEAD
+    max-width: 120px;
+    font-size: 14px;
+  }
   
   .text-truncate {
     max-width: 100px;
@@ -1549,6 +979,4 @@
     max-width: 80px;
   }
 }
-=======
->>>>>>> b1cc181e
 </style>