--- conflicted
+++ resolved
@@ -44,10 +44,7 @@
         <v-icon color="black">mdi-exit-to-app</v-icon>
       </v-btn>
     </header>
-<<<<<<< HEAD
-=======
-
->>>>>>> b1cc181e
+
     <v-card flat class="content-card">
       <div class="title-container">
         <v-card-title class="product-title">发布商品</v-card-title>
@@ -99,13 +96,8 @@
                 </div>
               </div>
             </div>
-<<<<<<< HEAD
-      
-            <div class="text-caption text-grey mt-2 image-upload-tip">
-=======
 
             <div class="text-caption text-grey mt-2">
->>>>>>> b1cc181e
               最多可上传4张图片，建议上传清晰、真实的商品图片
             </div>
           </v-card>
@@ -261,7 +253,7 @@
   const fileInput = ref<HTMLInputElement>()
   const uploading = ref(false)
 
-  // 商品表单数据
+  // 商品表单数据 - 简化版本，只包含必要的字段
   const productData = reactive({
     title: '',
     description: '',
@@ -273,7 +265,7 @@
     tags: [] as string[],
     specifications: [] as any[],
     contactMethod: '',
-    imageUrls: [] as string[], // 存储已上传图片的URL
+    imageUrls: [] as string[],
   })
 
   // 表单错误信息
@@ -531,7 +523,7 @@
         base_price: productData.price,
         category_id: productData.categoryId,
         image_urls: imageUrls,
-        auto_remove_time: new Date(Date.now() + 20 * 24 * 60 * 60 * 1000).toISOString(), // 20天后自动下架
+        auto_remove_time: new Date(Date.now() + 20 * 24 * 60 * 60 * 1000).toISOString(),
       }
 
       // 调用API创建商品
@@ -558,257 +550,6 @@
 </script>
 
 <style scoped>
-<<<<<<< HEAD
-/* 重置全局样式 */
-body, .v-application {
-  font-family: "Microsoft YaHei", "微软雅黑", sans-serif !important;
-  margin: 0;
-  padding: 0;
-  overflow: auto !important; /* 允许全局滚动 */
-}
-
-/* 导航栏样式 */
-.navbar {
-  position: fixed;
-  top: 0;
-  left: 0;
-  right: 0;
-  height: 60px;
-  padding: 0 16px;
-  background-color: #cadefc;
-  box-shadow: 0 2px 4px rgba(0, 0, 0, 0.1);
-  z-index: 1000;
-  display: flex;
-  align-items: center;
-  justify-content: flex-start;
-}
-
-/* 主要内容容器 */
-.full-page {
-  min-height: 100vh;
-  display: flex;
-  flex-direction: column;
-  background-color: #f5f5f5;
-}
-
-.content-wrapper {
-  flex: 1;
-  margin-top: 60px; /* 导航栏高度 */
-  overflow: visible; /* 允许内容溢出 */
-}
-
-.content-card {
-  min-height: calc(100vh - 60px);
-  border-radius: 0 !important;
-  margin-top: 60px;
-}
-
-/* 内容行 */
-.content-row {
-  min-height: calc(100vh - 140px);
-}
-
-/* 列样式 */
-.v-col {
-  overflow: visible; /* 允许内容溢出 */
-}
-
-.image-col {
-  max-height: none;
-}
-
-.form-col {
-  max-height: none;
-  overflow: visible;
-}
-
-/* 表单内容区域 */
-.form-content {
-  padding-bottom: 32px;
-}
-
-/* 图片上传区域 */
-.image-upload-card {
-  height: auto;
-  min-height: 550px;
-  background-color: #f0f2f6 !important;
-  border: 1px solid #cadefc !important;
-}
-
-.image-upload-tip {
-  margin-top: 16px !important;
-  padding: 0 8px;
-  text-align: center;
-  line-height: 1.4;
-}
-
-/* 图片网格容器 */
-.image-grid-container {
-  height: 400px;
-  overflow: visible; /* 允许图片区域内容正常显示 */
-}
-
-/* 发布商品标题容器 */
-.title-container {
-  display: flex;
-  justify-content: center;
-  align-items: center;
-  height: 60px;
-  padding-top: 16px;
-}
-
-/* 发布商品标题样式 */
-.product-title {
-  font-size: 1.8rem !important;
-  font-weight: 500;
-  width: 100%;
-  text-align: center;
-  padding: 0 !important;
-  margin: 0 !important;
-}
-
-/* 图标和标题 */
-.icon svg {
-  width: 48px;
-  height: 48px;
-}
-
-.title {
-  font-size: 32px;
-  font-weight: bold;
-  margin-left: 16px;
-  color: white !important;
-}
-
-.select-image-btn {
-  border: 2px dashed #1e88e5 !important;
-  background-color: #cadefc !important;
-  color: #1e88e5 !important;
-  font-weight: bold;
-  text-transform: none;
-}
-
-.select-image-btn:hover {
-  background-color: #bbdefb !important;
-  border-style: solid !important;
-}
-
-.submit-btn-class {
-  background-color: #cadefc !important;
-  color: white !important;
-  font-weight: bold !important;
-  border-radius: 8px !important;
-  box-shadow: 0 3px 5px rgba(76, 175, 80, 0.3) !important;
-  transition: all 0.2s ease !important;
-  margin-bottom: 20px;
-}
-
-/* 分割线样式 */
-.v-divider {
-  margin-top: 0 !important;
-  margin-bottom: 8px !important;
-}
-
-.custom-divider {
-  border-color: #fb7c7c !important;
-  border-width: 2px !important;
-}
-
-.custom-vertical-divider {
-  border-color: #1f1b1b !important;
-  border-width: 1px !important;
-  margin-right: 16px !important;
-  height: auto !important;
-  align-self: stretch !important;
-}
-
-/* 右侧输入框统一边框样式 */
-.right-input-border :deep(.v-field) {
-  border: 1px solid #cadefc !important;
-  border-radius: 8px !important;
-  transition: all 0.3s ease;
-}
-
-/* 聚焦状态 */
-.right-input-border :deep(.v-field--focused) {
-  border-color: #1e88e5 !important;
-  box-shadow: 0 0 0 3px rgba(30, 136, 229, 0.2) !important;
-}
-
-/* 悬停效果 */
-.right-input-border :deep(.v-field:hover) {
-  border-color: #90caf9 !important;
-}
-
-/* 图片上传卡片边框样式 */
-.v-card--outlined {
-  border-color: rgba(0, 0, 0, 0.12) !important;
-}
-
-/* 图片网格 */
-.image-grid {
-  display: grid;
-  grid-template-columns: repeat(2, 1fr);
-  grid-template-rows: repeat(2, 1fr);
-  gap: 12px;
-  background-color: transparent;
-}
-
-.image-item {
-  position: relative;
-  aspect-ratio: 1/1;
-  background-color: white;
-  display: flex;
-  align-items: center;
-  justify-content: center;
-  overflow: hidden;
-}
-
-/* 预览图片样式 */
-.preview-image {
-  width: 100%;
-  height: 100%;
-  object-fit: cover;
-}
-
-/* 虚线边框样式 */
-.dashed-border {
-  border: 2px dashed #c4c4c4;
-  border-radius: 4px;
-}
-
-.empty {
-  background-color: #f9f9f9;
-}
-
-.delete-btn {
-  position: absolute;
-  top: 4px;
-  right: 4px;
-  z-index: 2;
-}
-
-/* 用户联系方式样式 */
-.user-contact-info {
-  background-color: #f5f5f5;
-  padding: 12px;
-  border-radius: 8px;
-  border: 1px solid #e0e0e0;
-}
-
-.contact-details div {
-  margin-bottom: 8px;
-  display: flex;
-  align-items: center;
-}
-
-.contact-details div:last-child {
-  margin-bottom: 0;
-}
-
-/* 响应式设计 */
-@media (max-width: 960px) {
-=======
   /* 重置全局样式 */
   body,
   .v-application {
@@ -842,7 +583,6 @@
     background-color: #f5f5f5;
   }
 
->>>>>>> b1cc181e
   .content-wrapper {
     flex: 1;
     margin-top: 60px; /* 导航栏高度 */
@@ -1074,19 +814,11 @@
     }
   }
 
-<<<<<<< HEAD
-
-/* 确保Vuetify组件可以正常滚动 */
-:deep(.v-card__body) {
-  overflow: visible !important;
-}
-=======
   /* 移动端优化 */
   @media (max-width: 600px) {
     .title {
       font-size: 24px;
     }
->>>>>>> b1cc181e
 
     .product-title {
       font-size: 1.5rem !important;
