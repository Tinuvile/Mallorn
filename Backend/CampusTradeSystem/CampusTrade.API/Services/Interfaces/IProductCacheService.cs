<<<<<<< HEAD
using System.Collections.Generic;
using System.Threading.Tasks;
using CampusTrade.API.Models.Entities;

namespace CampusTrade.API.Services.Interfaces
{
    /// <summary>
    /// 商品缓存服务接口
    /// </summary>
    public interface IProductCacheService
    {
        /// <summary>
        /// 获取单个产品信息缓存
        /// </summary>
        Task<Product?> GetProductAsync(int productId);

        /// <summary>
        /// 设置产品信息缓存
        /// </summary>
        Task SetProductAsync(Product product);

        /// <summary>
        /// 批量获取产品缓存
        /// </summary>
        Task<Dictionary<int, Product>> GetProductsAsync(IEnumerable<int> productIds);

        /// <summary>
        /// 获取分类产品列表缓存
        /// </summary>
        Task<List<Product>> GetProductsByCategoryAsync(int categoryId, int pageIndex, int pageSize);

        /// <summary>
        /// 获取用户产品列表缓存
        /// </summary>
        Task<List<Product>> GetProductsByUserAsync(int userId, int pageIndex, int pageSize);

        /// <summary>
        /// 移除产品所有相关缓存
        /// </summary>
        Task RemoveAllProductDataAsync(int productId);

        /// <summary>
        /// 刷新分类产品列表缓存
        /// </summary>
        Task RefreshCategoryProductsAsync(int categoryId);

        /// <summary>
        /// 获取缓存命中率统计
        /// </summary>
        Task<double> GetHitRate();


        /// <summary>
        /// 失效指定产品的所有缓存数据
        /// </summary>
        Task InvalidateProductCacheAsync(int productId);

        /// <summary>
        /// 失效指定分类下的所有产品缓存
        /// </summary>
        Task InvalidateProductsByCategoryAsync(int categoryId);

        /// <summary>
        /// 获得所有在售目录ID
        /// </summary>
        Task<List<int>> GetActiveCategoryIdsAsync();

        /// <summary>
        /// 更新所有在售缓存
        /// </summary>
        Task RefreshAllActiveProductsAsync();
    }
}
=======
using System.Collections.Generic;
using System.Threading.Tasks;
using CampusTrade.API.Models.Entities;

namespace CampusTrade.API.Services.Interfaces
{
    /// <summary>
    /// 商品缓存服务接口
    /// </summary>
    public interface IProductCacheService
    {
        /// <summary>
        /// 获取单个产品信息缓存
        /// </summary>
        Task<Models.Entities.Product?> GetProductAsync(int productId);

        /// <summary>
        /// 设置产品信息缓存
        /// </summary>
        Task SetProductAsync(Models.Entities.Product product);

        /// <summary>
        /// 批量获取产品缓存
        /// </summary>
        Task<Dictionary<int, Models.Entities.Product>> GetProductsAsync(IEnumerable<int> productIds);

        /// <summary>
        /// 获取分类产品列表缓存
        /// </summary>
        Task<List<Models.Entities.Product>> GetProductsByCategoryAsync(int categoryId, int pageIndex, int pageSize);

        /// <summary>
        /// 获取用户产品列表缓存
        /// </summary>
        Task<List<Models.Entities.Product>> GetProductsByUserAsync(int userId, int pageIndex, int pageSize);

        /// <summary>
        /// 移除产品所有相关缓存
        /// </summary>
        Task RemoveAllProductDataAsync(int productId);

        /// <summary>
        /// 刷新分类产品列表缓存
        /// </summary>
        Task RefreshCategoryProductsAsync(int categoryId);

        /// <summary>
        /// 获取缓存命中率统计
        /// </summary>
        Task<double> GetHitRate();


        /// <summary>
        /// 失效指定产品的所有缓存数据
        /// </summary>
        Task InvalidateProductCacheAsync(int productId);

        /// <summary>
        /// 失效指定分类下的所有产品缓存
        /// </summary>
        Task InvalidateProductsByCategoryAsync(int categoryId);

        /// <summary>
        /// 获得所有在售目录ID
        /// </summary>
        Task<List<int>> GetActiveCategoryIdsAsync();

        /// <summary>
        /// 更新所有在售缓存
        /// </summary>
        Task RefreshAllActiveProductsAsync();
    }
}
>>>>>>> 09d3190d
<|MERGE_RESOLUTION|>--- conflicted
+++ resolved
@@ -1,4 +1,3 @@
-<<<<<<< HEAD
 using System.Collections.Generic;
 using System.Threading.Tasks;
 using CampusTrade.API.Models.Entities;
@@ -72,78 +71,3 @@
         Task RefreshAllActiveProductsAsync();
     }
 }
-=======
-using System.Collections.Generic;
-using System.Threading.Tasks;
-using CampusTrade.API.Models.Entities;
-
-namespace CampusTrade.API.Services.Interfaces
-{
-    /// <summary>
-    /// 商品缓存服务接口
-    /// </summary>
-    public interface IProductCacheService
-    {
-        /// <summary>
-        /// 获取单个产品信息缓存
-        /// </summary>
-        Task<Models.Entities.Product?> GetProductAsync(int productId);
-
-        /// <summary>
-        /// 设置产品信息缓存
-        /// </summary>
-        Task SetProductAsync(Models.Entities.Product product);
-
-        /// <summary>
-        /// 批量获取产品缓存
-        /// </summary>
-        Task<Dictionary<int, Models.Entities.Product>> GetProductsAsync(IEnumerable<int> productIds);
-
-        /// <summary>
-        /// 获取分类产品列表缓存
-        /// </summary>
-        Task<List<Models.Entities.Product>> GetProductsByCategoryAsync(int categoryId, int pageIndex, int pageSize);
-
-        /// <summary>
-        /// 获取用户产品列表缓存
-        /// </summary>
-        Task<List<Models.Entities.Product>> GetProductsByUserAsync(int userId, int pageIndex, int pageSize);
-
-        /// <summary>
-        /// 移除产品所有相关缓存
-        /// </summary>
-        Task RemoveAllProductDataAsync(int productId);
-
-        /// <summary>
-        /// 刷新分类产品列表缓存
-        /// </summary>
-        Task RefreshCategoryProductsAsync(int categoryId);
-
-        /// <summary>
-        /// 获取缓存命中率统计
-        /// </summary>
-        Task<double> GetHitRate();
-
-
-        /// <summary>
-        /// 失效指定产品的所有缓存数据
-        /// </summary>
-        Task InvalidateProductCacheAsync(int productId);
-
-        /// <summary>
-        /// 失效指定分类下的所有产品缓存
-        /// </summary>
-        Task InvalidateProductsByCategoryAsync(int categoryId);
-
-        /// <summary>
-        /// 获得所有在售目录ID
-        /// </summary>
-        Task<List<int>> GetActiveCategoryIdsAsync();
-
-        /// <summary>
-        /// 更新所有在售缓存
-        /// </summary>
-        Task RefreshAllActiveProductsAsync();
-    }
-}
->>>>>>> 09d3190d
