<<<<<<< HEAD
using System;
using System.Threading.Tasks;
using CampusTrade.API.Data;
using Microsoft.EntityFrameworkCore;
using Microsoft.Extensions.DependencyInjection;
using Microsoft.Extensions.Logging;

namespace CampusTrade.API.Services.ScheduledTasks
{
    public class OrderProcessingTask : ScheduledService
    {
        private readonly IServiceScopeFactory _scopeFactory;

        // 注入 IServiceScopeFactory 而非直接注入 DbContext
        public OrderProcessingTask(ILogger<OrderProcessingTask> logger, IServiceScopeFactory scopeFactory) : base(logger)
        {
            _scopeFactory = scopeFactory;
        }

        protected override TimeSpan Interval => TimeSpan.FromHours(6); // 每 6 小时执行一次

        protected override async Task ExecuteTaskAsync()
        {
            // 手动创建作用域，确保 DbContext 在作用域内使用
            using (var scope = _scopeFactory.CreateScope())
            {
                // 从作用域中获取 DbContext（符合 Scoped 生命周期）
                var context = scope.ServiceProvider.GetRequiredService<CampusTradeDbContext>();

                var cutoffDate = DateTime.Now.AddHours(-24); // 取消 24 小时未支付的订单
                var ordersToCancel = await context.Orders.Where(o => o.Status == "待付款" && o.CreateTime < cutoffDate).ToListAsync();
                foreach (var order in ordersToCancel)
                {
                    order.Status = "已取消";
                }
                await context.SaveChangesAsync();
            }
        }
    }
}
=======
using CampusTrade.API.Services.Interfaces;
using Microsoft.Extensions.DependencyInjection;
using Microsoft.Extensions.Logging;

namespace CampusTrade.API.Services.ScheduledTasks
{
    /// <summary>
    /// 订单处理定时任务
    /// 定期处理过期订单和订单状态维护
    /// </summary>
    public class OrderProcessingTask : ScheduledService
    {
        private readonly IServiceScopeFactory _scopeFactory;

        public OrderProcessingTask(ILogger<OrderProcessingTask> logger, IServiceScopeFactory scopeFactory)
            : base(logger)
        {
            _scopeFactory = scopeFactory;
        }

        protected override TimeSpan Interval => TimeSpan.FromHours(6); // 每 6 小时执行一次

        protected override async Task ExecuteTaskAsync()
        {
            using var scope = _scopeFactory.CreateScope();
            var orderService = scope.ServiceProvider.GetRequiredService<IOrderService>();

            try
            {
                // 处理过期订单
                var processedCount = await orderService.ProcessExpiredOrdersAsync();

                if (processedCount > 0)
                {
                    _logger.LogInformation("定时任务处理了 {Count} 个过期订单", processedCount);
                }
                else
                {
                    _logger.LogInformation("定时任务未发现需要处理的过期订单");
                }
            }
            catch (Exception ex)
            {
                _logger.LogError(ex, "订单处理定时任务执行失败");
                throw;
            }
        }

        protected override async Task OnTaskErrorAsync(Exception exception)
        {
            _logger.LogError(exception, "订单处理定时任务发生错误，将在下次调度时重试");
            await Task.CompletedTask;
        }
    }
}
>>>>>>> 067f9da3
<|MERGE_RESOLUTION|>--- conflicted
+++ resolved
@@ -1,45 +1,3 @@
-<<<<<<< HEAD
-using System;
-using System.Threading.Tasks;
-using CampusTrade.API.Data;
-using Microsoft.EntityFrameworkCore;
-using Microsoft.Extensions.DependencyInjection;
-using Microsoft.Extensions.Logging;
-
-namespace CampusTrade.API.Services.ScheduledTasks
-{
-    public class OrderProcessingTask : ScheduledService
-    {
-        private readonly IServiceScopeFactory _scopeFactory;
-
-        // 注入 IServiceScopeFactory 而非直接注入 DbContext
-        public OrderProcessingTask(ILogger<OrderProcessingTask> logger, IServiceScopeFactory scopeFactory) : base(logger)
-        {
-            _scopeFactory = scopeFactory;
-        }
-
-        protected override TimeSpan Interval => TimeSpan.FromHours(6); // 每 6 小时执行一次
-
-        protected override async Task ExecuteTaskAsync()
-        {
-            // 手动创建作用域，确保 DbContext 在作用域内使用
-            using (var scope = _scopeFactory.CreateScope())
-            {
-                // 从作用域中获取 DbContext（符合 Scoped 生命周期）
-                var context = scope.ServiceProvider.GetRequiredService<CampusTradeDbContext>();
-
-                var cutoffDate = DateTime.Now.AddHours(-24); // 取消 24 小时未支付的订单
-                var ordersToCancel = await context.Orders.Where(o => o.Status == "待付款" && o.CreateTime < cutoffDate).ToListAsync();
-                foreach (var order in ordersToCancel)
-                {
-                    order.Status = "已取消";
-                }
-                await context.SaveChangesAsync();
-            }
-        }
-    }
-}
-=======
 using CampusTrade.API.Services.Interfaces;
 using Microsoft.Extensions.DependencyInjection;
 using Microsoft.Extensions.Logging;
@@ -95,4 +53,3 @@
         }
     }
 }
->>>>>>> 067f9da3
