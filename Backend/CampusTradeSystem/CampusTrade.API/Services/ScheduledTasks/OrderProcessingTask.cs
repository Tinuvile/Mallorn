--- conflicted
+++ resolved
@@ -1,4 +1,3 @@
-<<<<<<< HEAD
 using System;
 using System.Threading.Tasks;
 using CampusTrade.API.Data;
@@ -39,60 +38,3 @@
         }
     }
 }
-=======
-using CampusTrade.API.Services.Interfaces;
-using Microsoft.Extensions.DependencyInjection;
-using Microsoft.Extensions.Logging;
-
-namespace CampusTrade.API.Services.ScheduledTasks
-{
-    /// <summary>
-    /// 订单处理定时任务
-    /// 定期处理过期订单和订单状态维护
-    /// </summary>
-    public class OrderProcessingTask : ScheduledService
-    {
-        private readonly IServiceScopeFactory _scopeFactory;
-
-        public OrderProcessingTask(ILogger<OrderProcessingTask> logger, IServiceScopeFactory scopeFactory)
-            : base(logger)
-        {
-            _scopeFactory = scopeFactory;
-        }
-
-        protected override TimeSpan Interval => TimeSpan.FromHours(6); // 每 6 小时执行一次
-
-        protected override async Task ExecuteTaskAsync()
-        {
-            using var scope = _scopeFactory.CreateScope();
-            var orderService = scope.ServiceProvider.GetRequiredService<IOrderService>();
-
-            try
-            {
-                // 处理过期订单
-                var processedCount = await orderService.ProcessExpiredOrdersAsync();
-
-                if (processedCount > 0)
-                {
-                    _logger.LogInformation("定时任务处理了 {Count} 个过期订单", processedCount);
-                }
-                else
-                {
-                    _logger.LogInformation("定时任务未发现需要处理的过期订单");
-                }
-            }
-            catch (Exception ex)
-            {
-                _logger.LogError(ex, "订单处理定时任务执行失败");
-                throw;
-            }
-        }
-
-        protected override async Task OnTaskErrorAsync(Exception exception)
-        {
-            _logger.LogError(exception, "订单处理定时任务发生错误，将在下次调度时重试");
-            await Task.CompletedTask;
-        }
-    }
-}
->>>>>>> 067f9da3
