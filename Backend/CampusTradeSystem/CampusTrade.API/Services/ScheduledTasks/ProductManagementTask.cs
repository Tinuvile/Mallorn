using CampusTrade.API.Services.Product;
using Microsoft.Extensions.DependencyInjection;
using Microsoft.Extensions.Logging;

namespace CampusTrade.API.Services.ScheduledTasks
{
    /// <summary>
    /// 商品管理定时任务
    /// 负责智能下架功能：默认20天自动下架，高浏览量商品延期10天
    /// </summary>
    public class ProductManagementTask : ScheduledService
    {
        private readonly IServiceScopeFactory _scopeFactory;

<<<<<<< HEAD
        // 注入 IServiceScopeFactory 而非直接注入 DbContext
        public ProductManagementTask(ILogger<ProductManagementTask> logger, IServiceScopeFactory scopeFactory) : base(logger)
=======
        public ProductManagementTask(ILogger<ProductManagementTask> logger, IServiceScopeFactory scopeFactory)
            : base(logger)
>>>>>>> 09d3190d
        {
            _scopeFactory = scopeFactory;
        }

        /// <summary>
        /// 每天执行一次智能下架检查
        /// </summary>
        protected override TimeSpan Interval => TimeSpan.FromDays(1);

        /// <summary>
        /// 执行商品管理任务
        /// </summary>
        protected override async Task ExecuteTaskAsync()
        {
            _logger.LogInformation("开始执行商品智能下架任务");

            try
            {
                using var scope = _scopeFactory.CreateScope();
                var productService = scope.ServiceProvider.GetRequiredService<IProductService>();

                // 执行智能下架逻辑
                var (processedCount, successCount, extendedCount) = await productService.ProcessAutoRemoveProductsAsync();

                _logger.LogInformation(
                    "商品智能下架任务执行完成 - 处理商品数: {ProcessedCount}, 下架成功: {SuccessCount}, 延期处理: {ExtendedCount}",
                    processedCount, successCount, extendedCount);

                // 如果有商品被处理，记录详细信息
                if (processedCount > 0)
                {
                    _logger.LogInformation(
                        "智能下架处理结果: 共处理 {ProcessedCount} 个商品，其中 {SuccessCount} 个成功下架，{ExtendedCount} 个高浏览量商品获得延期",
                        processedCount, successCount, extendedCount);
                }
                else
                {
                    _logger.LogInformation("没有需要下架的商品");
                }
            }
            catch (Exception ex)
            {
                _logger.LogError(ex, "商品智能下架任务执行失败");
                throw; // 重新抛出异常，让ScheduledService处理
            }
        }

        /// <summary>
        /// 任务执行出错时的处理
        /// </summary>
        protected override Task OnTaskErrorAsync(Exception exception)
        {
            _logger.LogError(exception, "商品管理定时任务执行出错");

            return base.OnTaskErrorAsync(exception);
        }

        /// <summary>
        /// 获取任务状态信息
        /// </summary>
        public override object GetTaskStatus()
        {
            var baseStatus = base.GetTaskStatus();

            return new
            {
                TaskName = "ProductManagementTask",
                Description = "商品智能下架管理",
                Features = new[]
                {
                    "默认20天自动下架",
                    "高浏览量商品延期10天",
                    "批量处理优化",
                    "缓存自动更新"
                },
                BaseStatus = baseStatus
            };
        }
    }
}
<|MERGE_RESOLUTION|>--- conflicted
+++ resolved
@@ -1,101 +1,96 @@
-using CampusTrade.API.Services.Product;
-using Microsoft.Extensions.DependencyInjection;
-using Microsoft.Extensions.Logging;
-
-namespace CampusTrade.API.Services.ScheduledTasks
-{
-    /// <summary>
-    /// 商品管理定时任务
-    /// 负责智能下架功能：默认20天自动下架，高浏览量商品延期10天
-    /// </summary>
-    public class ProductManagementTask : ScheduledService
-    {
-        private readonly IServiceScopeFactory _scopeFactory;
-
-<<<<<<< HEAD
-        // 注入 IServiceScopeFactory 而非直接注入 DbContext
-        public ProductManagementTask(ILogger<ProductManagementTask> logger, IServiceScopeFactory scopeFactory) : base(logger)
-=======
-        public ProductManagementTask(ILogger<ProductManagementTask> logger, IServiceScopeFactory scopeFactory)
-            : base(logger)
->>>>>>> 09d3190d
-        {
-            _scopeFactory = scopeFactory;
-        }
-
-        /// <summary>
-        /// 每天执行一次智能下架检查
-        /// </summary>
-        protected override TimeSpan Interval => TimeSpan.FromDays(1);
-
-        /// <summary>
-        /// 执行商品管理任务
-        /// </summary>
-        protected override async Task ExecuteTaskAsync()
-        {
-            _logger.LogInformation("开始执行商品智能下架任务");
-
-            try
-            {
-                using var scope = _scopeFactory.CreateScope();
-                var productService = scope.ServiceProvider.GetRequiredService<IProductService>();
-
-                // 执行智能下架逻辑
-                var (processedCount, successCount, extendedCount) = await productService.ProcessAutoRemoveProductsAsync();
-
-                _logger.LogInformation(
-                    "商品智能下架任务执行完成 - 处理商品数: {ProcessedCount}, 下架成功: {SuccessCount}, 延期处理: {ExtendedCount}",
-                    processedCount, successCount, extendedCount);
-
-                // 如果有商品被处理，记录详细信息
-                if (processedCount > 0)
-                {
-                    _logger.LogInformation(
-                        "智能下架处理结果: 共处理 {ProcessedCount} 个商品，其中 {SuccessCount} 个成功下架，{ExtendedCount} 个高浏览量商品获得延期",
-                        processedCount, successCount, extendedCount);
-                }
-                else
-                {
-                    _logger.LogInformation("没有需要下架的商品");
-                }
-            }
-            catch (Exception ex)
-            {
-                _logger.LogError(ex, "商品智能下架任务执行失败");
-                throw; // 重新抛出异常，让ScheduledService处理
-            }
-        }
-
-        /// <summary>
-        /// 任务执行出错时的处理
-        /// </summary>
-        protected override Task OnTaskErrorAsync(Exception exception)
-        {
-            _logger.LogError(exception, "商品管理定时任务执行出错");
-
-            return base.OnTaskErrorAsync(exception);
-        }
-
-        /// <summary>
-        /// 获取任务状态信息
-        /// </summary>
-        public override object GetTaskStatus()
-        {
-            var baseStatus = base.GetTaskStatus();
-
-            return new
-            {
-                TaskName = "ProductManagementTask",
-                Description = "商品智能下架管理",
-                Features = new[]
-                {
-                    "默认20天自动下架",
-                    "高浏览量商品延期10天",
-                    "批量处理优化",
-                    "缓存自动更新"
-                },
-                BaseStatus = baseStatus
-            };
-        }
-    }
-}
+using CampusTrade.API.Services.Product;
+using Microsoft.Extensions.DependencyInjection;
+using Microsoft.Extensions.Logging;
+
+namespace CampusTrade.API.Services.ScheduledTasks
+{
+    /// <summary>
+    /// 商品管理定时任务
+    /// 负责智能下架功能：默认20天自动下架，高浏览量商品延期10天
+    /// </summary>
+    public class ProductManagementTask : ScheduledService
+    {
+        private readonly IServiceScopeFactory _scopeFactory;
+
+        public ProductManagementTask(ILogger<ProductManagementTask> logger, IServiceScopeFactory scopeFactory)
+            : base(logger)
+        {
+            _scopeFactory = scopeFactory;
+        }
+
+        /// <summary>
+        /// 每天执行一次智能下架检查
+        /// </summary>
+        protected override TimeSpan Interval => TimeSpan.FromDays(1);
+
+        /// <summary>
+        /// 执行商品管理任务
+        /// </summary>
+        protected override async Task ExecuteTaskAsync()
+        {
+            _logger.LogInformation("开始执行商品智能下架任务");
+
+            try
+            {
+                using var scope = _scopeFactory.CreateScope();
+                var productService = scope.ServiceProvider.GetRequiredService<IProductService>();
+
+                // 执行智能下架逻辑
+                var (processedCount, successCount, extendedCount) = await productService.ProcessAutoRemoveProductsAsync();
+
+                _logger.LogInformation(
+                    "商品智能下架任务执行完成 - 处理商品数: {ProcessedCount}, 下架成功: {SuccessCount}, 延期处理: {ExtendedCount}",
+                    processedCount, successCount, extendedCount);
+
+                // 如果有商品被处理，记录详细信息
+                if (processedCount > 0)
+                {
+                    _logger.LogInformation(
+                        "智能下架处理结果: 共处理 {ProcessedCount} 个商品，其中 {SuccessCount} 个成功下架，{ExtendedCount} 个高浏览量商品获得延期",
+                        processedCount, successCount, extendedCount);
+                }
+                else
+                {
+                    _logger.LogInformation("没有需要下架的商品");
+                }
+            }
+            catch (Exception ex)
+            {
+                _logger.LogError(ex, "商品智能下架任务执行失败");
+                throw; // 重新抛出异常，让ScheduledService处理
+            }
+        }
+
+        /// <summary>
+        /// 任务执行出错时的处理
+        /// </summary>
+        protected override Task OnTaskErrorAsync(Exception exception)
+        {
+            _logger.LogError(exception, "商品管理定时任务执行出错");
+
+            return base.OnTaskErrorAsync(exception);
+        }
+
+        /// <summary>
+        /// 获取任务状态信息
+        /// </summary>
+        public override object GetTaskStatus()
+        {
+            var baseStatus = base.GetTaskStatus();
+
+            return new
+            {
+                TaskName = "ProductManagementTask",
+                Description = "商品智能下架管理",
+                Features = new[]
+                {
+                    "默认20天自动下架",
+                    "高浏览量商品延期10天",
+                    "批量处理优化",
+                    "缓存自动更新"
+                },
+                BaseStatus = baseStatus
+            };
+        }
+    }
+}