using CampusTrade.API.Models.DTOs.Auth;
using CampusTrade.API.Models.Entities;
using CampusTrade.API.Repositories.Interfaces;
using CampusTrade.API.Utils;
using CampusTrade.API.Utils.Security;
<<<<<<< HEAD
using Microsoft.EntityFrameworkCore;
using Serilog;
=======
>>>>>>> f7ca740c

namespace CampusTrade.API.Services.Auth
{
    public interface IAuthService
    {
        Task<TokenResponse?> LoginWithTokenAsync(LoginWithDeviceRequest loginRequest, string? ipAddress = null, string? userAgent = null);
        Task<User?> RegisterAsync(RegisterDto registerDto);
        Task<User?> GetUserByUsernameAsync(string username);
        Task<bool> ValidateStudentAsync(string studentId, string name);
        Task<bool> LogoutAsync(string refreshToken, string? reason = null);
        Task<bool> LogoutAllDevicesAsync(int userId, string? reason = null);
        Task<TokenResponse> RefreshTokenAsync(RefreshTokenRequest refreshTokenRequest);
    }

    public class AuthService : IAuthService
    {
        private readonly IUnitOfWork _unitOfWork;
        private readonly IConfiguration _configuration;
        private readonly ITokenService _tokenService;

        public AuthService(
            IUnitOfWork unitOfWork,
            IConfiguration configuration,
            ITokenService tokenService)
        {
            _unitOfWork = unitOfWork;
            _configuration = configuration;
            _tokenService = tokenService;
        }

        public async Task<User?> RegisterAsync(RegisterDto registerDto)
        {
            try
            {
                // 1. 验证学生身份
                var isValidStudent = await ValidateStudentAsync(registerDto.StudentId, registerDto.Name);
                if (!isValidStudent)
                {
                    throw new ArgumentException("学生身份验证失败，请检查学号和姓名是否正确");
                }

                // 2. 检查学号是否已被注册
                var existingUserByStudent = await _unitOfWork.Users.GetByStudentIdAsync(registerDto.StudentId);
                if (existingUserByStudent != null)
                {
                    throw new ArgumentException("该学号已被注册");
                }

                // 3. 检查邮箱是否已存在
                var userByEmail = await _unitOfWork.Users.GetByEmailAsync(registerDto.Email);
                if (userByEmail != null)
                {
                    throw new ArgumentException("该邮箱已被注册");
                }

                // 4. 检查用户名是否已存在（如果提供了用户名）
                if (!string.IsNullOrEmpty(registerDto.Username))
                {
                    var existingUserByUsername = await _unitOfWork.Users.FirstOrDefaultAsync(u => u.Username == registerDto.Username);
                    if (existingUserByUsername != null)
                    {
                        throw new ArgumentException("该用户名已被使用");
                    }
                }

                // 5. 使用事务创建新用户
                await _unitOfWork.BeginTransactionAsync();

                var user = new User
                {
                    StudentId = registerDto.StudentId,
                    Email = registerDto.Email,
                    PasswordHash = BCrypt.Net.BCrypt.HashPassword(registerDto.Password),
                    Username = registerDto.Username,
                    FullName = registerDto.Name,
                    Phone = registerDto.Phone,
                    CreditScore = 60.0m, // 新用户默认信用分
                    CreatedAt = DateTime.UtcNow,
                    UpdatedAt = DateTime.UtcNow,
                    IsActive = 1,
                    LoginCount = 0,
                    IsLocked = 0,
                    FailedLoginAttempts = 0,
                    TwoFactorEnabled = 0,
                    EmailVerified = 0,
                    SecurityStamp = Guid.NewGuid().ToString()
                };

                await _unitOfWork.Users.AddAsync(user);
                await _unitOfWork.CommitTransactionAsync();

                _logger.LogInformation("用户注册成功: {Email}, 学号: {StudentId}", registerDto.Email, registerDto.StudentId);
                return user;
            }
            catch (Exception ex)
            {
                // 回滚事务
                await _unitOfWork.RollbackTransactionAsync();
                _logger.LogError(ex, "用户注册失败: {Email}, 学号: {StudentId}", registerDto.Email, registerDto.StudentId);
                throw;
            }
        }

        public async Task<User?> GetUserByUsernameAsync(string username)
        {
            try
            {
                // 支持邮箱或用户名查找
                var userByEmail = await _unitOfWork.Users.GetByEmailAsync(username);
                if (userByEmail != null && userByEmail.IsActive == 1)
                {
                    return await _unitOfWork.Users.GetUserWithStudentAsync(userByEmail.UserId);
                }

                // 按用户名查找
                var userByUsername = await _unitOfWork.Users.FirstOrDefaultAsync(u => u.Username == username && u.IsActive == 1);
                if (userByUsername != null)
                {
                    return await _unitOfWork.Users.GetUserWithStudentAsync(userByUsername.UserId);
                }

                return null;
            }
            catch (Exception ex)
            {
                _logger.LogError(ex, "获取用户信息失败: {Username}", username);
                return null;
            }
        }

        public async Task<bool> ValidateStudentAsync(string studentId, string name)
        {
            try
            {
                // 验证学生信息是否在预存的学生表中
                var student = await _unitOfWork.Students.FirstOrDefaultAsync(s => s.StudentId == studentId && s.Name == name);
                return student != null;
            }
            catch (Exception ex)
            {
<<<<<<< HEAD
                Log.Logger.Error(ex, $"验证学生身份时发生错误: StudentId={studentId}, Name={name}");
=======
                _logger.LogError(ex, "验证学生身份时发生错误: StudentId={StudentId}, Name={Name}", studentId, name);
>>>>>>> f7ca740c
                return false;
            }
        }

        public async Task<TokenResponse?> LoginWithTokenAsync(LoginWithDeviceRequest loginRequest, string? ipAddress = null, string? userAgent = null)
        {
            try
            {
                // 支持用户名或邮箱登录
                var user = await GetUserByUsernameAsync(loginRequest.Username);
                if (user == null)
                {
                    Log.Logger.Warning("登录失败：用户不存在或已禁用，用户名: {Username}", loginRequest.Username);
                    return null;
                }

                // 验证密码
                if (!BCrypt.Net.BCrypt.Verify(loginRequest.Password, user.PasswordHash))
                {
                    // 增加失败登录次数
                    await _unitOfWork.Users.IncrementFailedLoginAttemptsAsync(user.UserId);

                    // 检查是否需要锁定账户（例如失败5次后锁定1小时）
                    if (user.FailedLoginAttempts >= 4) // 已经有了4次失败，这次是第5次
                    {
<<<<<<< HEAD
                        user.IsLocked = 1;
                        user.LockoutEnd = DateTime.UtcNow.AddHours(1);
                        Log.Logger.Warning("账户因多次登录失败被锁定，用户ID: {UserId}", user.UserId);
                    }

                    await _context.SaveChangesAsync();
                    Log.Logger.Warning("登录失败：密码错误，用户名: {Username}", loginRequest.Username);
=======
                        await _unitOfWork.Users.LockUserAsync(user.UserId, DateTime.UtcNow.AddHours(1));
                        _logger.LogWarning("账户因多次登录失败被锁定，用户ID: {UserId}", user.UserId);
                    }

                    await _unitOfWork.SaveChangesAsync();
                    _logger.LogWarning("登录失败：密码错误，用户名: {Username}", loginRequest.Username);
>>>>>>> f7ca740c
                    return null;
                }

                // 检查账户是否被锁定
                var userEntity = await _unitOfWork.Users.GetByPrimaryKeyAsync(user.UserId);
                if (userEntity != null && userEntity.IsLocked == 1)
                {
<<<<<<< HEAD
                    Log.Logger.Warning("登录失败：账户被锁定，用户ID: {UserId}, 锁定至: {LockoutEnd}", user.UserId, user.LockoutEnd);
=======
                    _logger.LogWarning("登录失败：账户被锁定，用户ID: {UserId}", user.UserId);
>>>>>>> f7ca740c
                    return null;
                }

                // 清除锁定状态和失败次数
                await _unitOfWork.Users.ResetFailedLoginAttemptsAsync(user.UserId);
                await _unitOfWork.Users.UnlockUserAsync(user.UserId);

                // 生成Token响应
                var tokenResponse = await _tokenService.GenerateTokenResponseAsync(
                    user,
                    ipAddress,
                    userAgent,
                    loginRequest.DeviceId);

                Log.Logger.Information("用户登录成功，用户ID: {UserId}, 设备ID: {DeviceId}", user.UserId, tokenResponse.DeviceId);
                return tokenResponse;
            }
            catch (Exception ex)
            {
                Log.Logger.Error(ex, "登录过程中发生异常，用户名: {Username}", loginRequest.Username);
                return null;
            }
        }

        public async Task<bool> LogoutAsync(string refreshToken, string? reason = null)
        {
            try
            {
                var result = await _tokenService.RevokeRefreshTokenAsync(refreshToken, reason ?? "用户注销");
                Log.Logger.Information("用户注销，Token: {Token}, 结果: {Result}",
                    SecurityHelper.ObfuscateSensitive(refreshToken), result);
                return result;
            }
            catch (Exception ex)
            {
                Log.Logger.Error(ex, "注销失败，Token: {Token}", SecurityHelper.ObfuscateSensitive(refreshToken));
                return false;
            }
        }

        public async Task<bool> LogoutAllDevicesAsync(int userId, string? reason = null)
        {
            try
            {
                var revokedCount = await _tokenService.RevokeAllUserTokensAsync(userId, reason ?? "注销所有设备");
                Log.Logger.Information("用户注销所有设备，用户ID: {UserId}, 撤销数量: {Count}", userId, revokedCount);
                return revokedCount > 0;
            }
            catch (Exception ex)
            {
                Log.Logger.Error(ex, "注销所有设备失败，用户ID: {UserId}", userId);
                return false;
            }
        }

        public async Task<TokenResponse> RefreshTokenAsync(RefreshTokenRequest refreshTokenRequest)
        {
            try
            {
                var tokenResponse = await _tokenService.RefreshTokenAsync(refreshTokenRequest);
                Log.Logger.Information("Token刷新成功，用户ID: {UserId}", tokenResponse.UserId);
                return tokenResponse;
            }
            catch (Exception ex)
            {
                Log.Logger.Error(ex, "Token刷新失败");
                throw;
            }
        }
    }
}
<|MERGE_RESOLUTION|>--- conflicted
+++ resolved
@@ -1,279 +1,258 @@
-using CampusTrade.API.Models.DTOs.Auth;
-using CampusTrade.API.Models.Entities;
-using CampusTrade.API.Repositories.Interfaces;
-using CampusTrade.API.Utils;
-using CampusTrade.API.Utils.Security;
-<<<<<<< HEAD
-using Microsoft.EntityFrameworkCore;
-using Serilog;
-=======
->>>>>>> f7ca740c
-
-namespace CampusTrade.API.Services.Auth
-{
-    public interface IAuthService
-    {
-        Task<TokenResponse?> LoginWithTokenAsync(LoginWithDeviceRequest loginRequest, string? ipAddress = null, string? userAgent = null);
-        Task<User?> RegisterAsync(RegisterDto registerDto);
-        Task<User?> GetUserByUsernameAsync(string username);
-        Task<bool> ValidateStudentAsync(string studentId, string name);
-        Task<bool> LogoutAsync(string refreshToken, string? reason = null);
-        Task<bool> LogoutAllDevicesAsync(int userId, string? reason = null);
-        Task<TokenResponse> RefreshTokenAsync(RefreshTokenRequest refreshTokenRequest);
-    }
-
-    public class AuthService : IAuthService
-    {
-        private readonly IUnitOfWork _unitOfWork;
-        private readonly IConfiguration _configuration;
-        private readonly ITokenService _tokenService;
-
-        public AuthService(
-            IUnitOfWork unitOfWork,
-            IConfiguration configuration,
-            ITokenService tokenService)
-        {
-            _unitOfWork = unitOfWork;
-            _configuration = configuration;
-            _tokenService = tokenService;
-        }
-
-        public async Task<User?> RegisterAsync(RegisterDto registerDto)
-        {
-            try
-            {
-                // 1. 验证学生身份
-                var isValidStudent = await ValidateStudentAsync(registerDto.StudentId, registerDto.Name);
-                if (!isValidStudent)
-                {
-                    throw new ArgumentException("学生身份验证失败，请检查学号和姓名是否正确");
-                }
-
-                // 2. 检查学号是否已被注册
-                var existingUserByStudent = await _unitOfWork.Users.GetByStudentIdAsync(registerDto.StudentId);
-                if (existingUserByStudent != null)
-                {
-                    throw new ArgumentException("该学号已被注册");
-                }
-
-                // 3. 检查邮箱是否已存在
-                var userByEmail = await _unitOfWork.Users.GetByEmailAsync(registerDto.Email);
-                if (userByEmail != null)
-                {
-                    throw new ArgumentException("该邮箱已被注册");
-                }
-
-                // 4. 检查用户名是否已存在（如果提供了用户名）
-                if (!string.IsNullOrEmpty(registerDto.Username))
-                {
-                    var existingUserByUsername = await _unitOfWork.Users.FirstOrDefaultAsync(u => u.Username == registerDto.Username);
-                    if (existingUserByUsername != null)
-                    {
-                        throw new ArgumentException("该用户名已被使用");
-                    }
-                }
-
-                // 5. 使用事务创建新用户
-                await _unitOfWork.BeginTransactionAsync();
-
-                var user = new User
-                {
-                    StudentId = registerDto.StudentId,
-                    Email = registerDto.Email,
-                    PasswordHash = BCrypt.Net.BCrypt.HashPassword(registerDto.Password),
-                    Username = registerDto.Username,
-                    FullName = registerDto.Name,
-                    Phone = registerDto.Phone,
-                    CreditScore = 60.0m, // 新用户默认信用分
-                    CreatedAt = DateTime.UtcNow,
-                    UpdatedAt = DateTime.UtcNow,
-                    IsActive = 1,
-                    LoginCount = 0,
-                    IsLocked = 0,
-                    FailedLoginAttempts = 0,
-                    TwoFactorEnabled = 0,
-                    EmailVerified = 0,
-                    SecurityStamp = Guid.NewGuid().ToString()
-                };
-
-                await _unitOfWork.Users.AddAsync(user);
-                await _unitOfWork.CommitTransactionAsync();
-
-                _logger.LogInformation("用户注册成功: {Email}, 学号: {StudentId}", registerDto.Email, registerDto.StudentId);
-                return user;
-            }
-            catch (Exception ex)
-            {
-                // 回滚事务
-                await _unitOfWork.RollbackTransactionAsync();
-                _logger.LogError(ex, "用户注册失败: {Email}, 学号: {StudentId}", registerDto.Email, registerDto.StudentId);
-                throw;
-            }
-        }
-
-        public async Task<User?> GetUserByUsernameAsync(string username)
-        {
-            try
-            {
-                // 支持邮箱或用户名查找
-                var userByEmail = await _unitOfWork.Users.GetByEmailAsync(username);
-                if (userByEmail != null && userByEmail.IsActive == 1)
-                {
-                    return await _unitOfWork.Users.GetUserWithStudentAsync(userByEmail.UserId);
-                }
-
-                // 按用户名查找
-                var userByUsername = await _unitOfWork.Users.FirstOrDefaultAsync(u => u.Username == username && u.IsActive == 1);
-                if (userByUsername != null)
-                {
-                    return await _unitOfWork.Users.GetUserWithStudentAsync(userByUsername.UserId);
-                }
-
-                return null;
-            }
-            catch (Exception ex)
-            {
-                _logger.LogError(ex, "获取用户信息失败: {Username}", username);
-                return null;
-            }
-        }
-
-        public async Task<bool> ValidateStudentAsync(string studentId, string name)
-        {
-            try
-            {
-                // 验证学生信息是否在预存的学生表中
-                var student = await _unitOfWork.Students.FirstOrDefaultAsync(s => s.StudentId == studentId && s.Name == name);
-                return student != null;
-            }
-            catch (Exception ex)
-            {
-<<<<<<< HEAD
-                Log.Logger.Error(ex, $"验证学生身份时发生错误: StudentId={studentId}, Name={name}");
-=======
-                _logger.LogError(ex, "验证学生身份时发生错误: StudentId={StudentId}, Name={Name}", studentId, name);
->>>>>>> f7ca740c
-                return false;
-            }
-        }
-
-        public async Task<TokenResponse?> LoginWithTokenAsync(LoginWithDeviceRequest loginRequest, string? ipAddress = null, string? userAgent = null)
-        {
-            try
-            {
-                // 支持用户名或邮箱登录
-                var user = await GetUserByUsernameAsync(loginRequest.Username);
-                if (user == null)
-                {
-                    Log.Logger.Warning("登录失败：用户不存在或已禁用，用户名: {Username}", loginRequest.Username);
-                    return null;
-                }
-
-                // 验证密码
-                if (!BCrypt.Net.BCrypt.Verify(loginRequest.Password, user.PasswordHash))
-                {
-                    // 增加失败登录次数
-                    await _unitOfWork.Users.IncrementFailedLoginAttemptsAsync(user.UserId);
-
-                    // 检查是否需要锁定账户（例如失败5次后锁定1小时）
-                    if (user.FailedLoginAttempts >= 4) // 已经有了4次失败，这次是第5次
-                    {
-<<<<<<< HEAD
-                        user.IsLocked = 1;
-                        user.LockoutEnd = DateTime.UtcNow.AddHours(1);
-                        Log.Logger.Warning("账户因多次登录失败被锁定，用户ID: {UserId}", user.UserId);
-                    }
-
-                    await _context.SaveChangesAsync();
-                    Log.Logger.Warning("登录失败：密码错误，用户名: {Username}", loginRequest.Username);
-=======
-                        await _unitOfWork.Users.LockUserAsync(user.UserId, DateTime.UtcNow.AddHours(1));
-                        _logger.LogWarning("账户因多次登录失败被锁定，用户ID: {UserId}", user.UserId);
-                    }
-
-                    await _unitOfWork.SaveChangesAsync();
-                    _logger.LogWarning("登录失败：密码错误，用户名: {Username}", loginRequest.Username);
->>>>>>> f7ca740c
-                    return null;
-                }
-
-                // 检查账户是否被锁定
-                var userEntity = await _unitOfWork.Users.GetByPrimaryKeyAsync(user.UserId);
-                if (userEntity != null && userEntity.IsLocked == 1)
-                {
-<<<<<<< HEAD
-                    Log.Logger.Warning("登录失败：账户被锁定，用户ID: {UserId}, 锁定至: {LockoutEnd}", user.UserId, user.LockoutEnd);
-=======
-                    _logger.LogWarning("登录失败：账户被锁定，用户ID: {UserId}", user.UserId);
->>>>>>> f7ca740c
-                    return null;
-                }
-
-                // 清除锁定状态和失败次数
-                await _unitOfWork.Users.ResetFailedLoginAttemptsAsync(user.UserId);
-                await _unitOfWork.Users.UnlockUserAsync(user.UserId);
-
-                // 生成Token响应
-                var tokenResponse = await _tokenService.GenerateTokenResponseAsync(
-                    user,
-                    ipAddress,
-                    userAgent,
-                    loginRequest.DeviceId);
-
-                Log.Logger.Information("用户登录成功，用户ID: {UserId}, 设备ID: {DeviceId}", user.UserId, tokenResponse.DeviceId);
-                return tokenResponse;
-            }
-            catch (Exception ex)
-            {
-                Log.Logger.Error(ex, "登录过程中发生异常，用户名: {Username}", loginRequest.Username);
-                return null;
-            }
-        }
-
-        public async Task<bool> LogoutAsync(string refreshToken, string? reason = null)
-        {
-            try
-            {
-                var result = await _tokenService.RevokeRefreshTokenAsync(refreshToken, reason ?? "用户注销");
-                Log.Logger.Information("用户注销，Token: {Token}, 结果: {Result}",
-                    SecurityHelper.ObfuscateSensitive(refreshToken), result);
-                return result;
-            }
-            catch (Exception ex)
-            {
-                Log.Logger.Error(ex, "注销失败，Token: {Token}", SecurityHelper.ObfuscateSensitive(refreshToken));
-                return false;
-            }
-        }
-
-        public async Task<bool> LogoutAllDevicesAsync(int userId, string? reason = null)
-        {
-            try
-            {
-                var revokedCount = await _tokenService.RevokeAllUserTokensAsync(userId, reason ?? "注销所有设备");
-                Log.Logger.Information("用户注销所有设备，用户ID: {UserId}, 撤销数量: {Count}", userId, revokedCount);
-                return revokedCount > 0;
-            }
-            catch (Exception ex)
-            {
-                Log.Logger.Error(ex, "注销所有设备失败，用户ID: {UserId}", userId);
-                return false;
-            }
-        }
-
-        public async Task<TokenResponse> RefreshTokenAsync(RefreshTokenRequest refreshTokenRequest)
-        {
-            try
-            {
-                var tokenResponse = await _tokenService.RefreshTokenAsync(refreshTokenRequest);
-                Log.Logger.Information("Token刷新成功，用户ID: {UserId}", tokenResponse.UserId);
-                return tokenResponse;
-            }
-            catch (Exception ex)
-            {
-                Log.Logger.Error(ex, "Token刷新失败");
-                throw;
-            }
-        }
-    }
-}
+using CampusTrade.API.Models.DTOs.Auth;
+using CampusTrade.API.Models.Entities;
+using CampusTrade.API.Repositories.Interfaces;
+using CampusTrade.API.Utils;
+using CampusTrade.API.Utils.Security;
+using Microsoft.EntityFrameworkCore;
+using Serilog;
+
+namespace CampusTrade.API.Services.Auth
+{
+    public interface IAuthService
+    {
+        Task<TokenResponse?> LoginWithTokenAsync(LoginWithDeviceRequest loginRequest, string? ipAddress = null, string? userAgent = null);
+        Task<User?> RegisterAsync(RegisterDto registerDto);
+        Task<User?> GetUserByUsernameAsync(string username);
+        Task<bool> ValidateStudentAsync(string studentId, string name);
+        Task<bool> LogoutAsync(string refreshToken, string? reason = null);
+        Task<bool> LogoutAllDevicesAsync(int userId, string? reason = null);
+        Task<TokenResponse> RefreshTokenAsync(RefreshTokenRequest refreshTokenRequest);
+    }
+
+    public class AuthService : IAuthService
+    {
+        private readonly IUnitOfWork _unitOfWork;
+        private readonly IConfiguration _configuration;
+        private readonly ITokenService _tokenService;
+
+        public AuthService(
+            IUnitOfWork unitOfWork,
+            IConfiguration configuration,
+            ITokenService tokenService)
+        {
+            _unitOfWork = unitOfWork;
+            _configuration = configuration;
+            _tokenService = tokenService;
+        }
+
+        public async Task<User?> RegisterAsync(RegisterDto registerDto)
+        {
+            try
+            {
+                // 1. 验证学生身份
+                var isValidStudent = await ValidateStudentAsync(registerDto.StudentId, registerDto.Name);
+                if (!isValidStudent)
+                {
+                    throw new ArgumentException("学生身份验证失败，请检查学号和姓名是否正确");
+                }
+
+                // 2. 检查学号是否已被注册
+                var existingUserByStudent = await _unitOfWork.Users.GetByStudentIdAsync(registerDto.StudentId);
+                if (existingUserByStudent != null)
+                {
+                    throw new ArgumentException("该学号已被注册");
+                }
+
+                // 3. 检查邮箱是否已存在
+                var userByEmail = await _unitOfWork.Users.GetByEmailAsync(registerDto.Email);
+                if (userByEmail != null)
+                {
+                    throw new ArgumentException("该邮箱已被注册");
+                }
+
+                // 4. 检查用户名是否已存在（如果提供了用户名）
+                if (!string.IsNullOrEmpty(registerDto.Username))
+                {
+                    var existingUserByUsername = await _unitOfWork.Users.FirstOrDefaultAsync(u => u.Username == registerDto.Username);
+                    if (existingUserByUsername != null)
+                    {
+                        throw new ArgumentException("该用户名已被使用");
+                    }
+                }
+
+                // 5. 使用事务创建新用户
+                await _unitOfWork.BeginTransactionAsync();
+
+                var user = new User
+                {
+                    StudentId = registerDto.StudentId,
+                    Email = registerDto.Email,
+                    PasswordHash = BCrypt.Net.BCrypt.HashPassword(registerDto.Password),
+                    Username = registerDto.Username,
+                    FullName = registerDto.Name,
+                    Phone = registerDto.Phone,
+                    CreditScore = 60.0m, // 新用户默认信用分
+                    CreatedAt = DateTime.UtcNow,
+                    UpdatedAt = DateTime.UtcNow,
+                    IsActive = 1,
+                    LoginCount = 0,
+                    IsLocked = 0,
+                    FailedLoginAttempts = 0,
+                    TwoFactorEnabled = 0,
+                    EmailVerified = 0,
+                    SecurityStamp = Guid.NewGuid().ToString()
+                };
+
+                await _unitOfWork.Users.AddAsync(user);
+                await _unitOfWork.CommitTransactionAsync();
+
+                _logger.LogInformation("用户注册成功: {Email}, 学号: {StudentId}", registerDto.Email, registerDto.StudentId);
+                return user;
+            }
+            catch (Exception ex)
+            {
+                // 回滚事务
+                await _unitOfWork.RollbackTransactionAsync();
+                _logger.LogError(ex, "用户注册失败: {Email}, 学号: {StudentId}", registerDto.Email, registerDto.StudentId);
+                throw;
+            }
+        }
+
+        public async Task<User?> GetUserByUsernameAsync(string username)
+        {
+            try
+            {
+                // 支持邮箱或用户名查找
+                var userByEmail = await _unitOfWork.Users.GetByEmailAsync(username);
+                if (userByEmail != null && userByEmail.IsActive == 1)
+                {
+                    return await _unitOfWork.Users.GetUserWithStudentAsync(userByEmail.UserId);
+                }
+
+                // 按用户名查找
+                var userByUsername = await _unitOfWork.Users.FirstOrDefaultAsync(u => u.Username == username && u.IsActive == 1);
+                if (userByUsername != null)
+                {
+                    return await _unitOfWork.Users.GetUserWithStudentAsync(userByUsername.UserId);
+                }
+
+                return null;
+            }
+            catch (Exception ex)
+            {
+                _logger.LogError(ex, "获取用户信息失败: {Username}", username);
+                return null;
+            }
+        }
+
+        public async Task<bool> ValidateStudentAsync(string studentId, string name)
+        {
+            try
+            {
+                // 验证学生信息是否在预存的学生表中
+                var student = await _unitOfWork.Students.FirstOrDefaultAsync(s => s.StudentId == studentId && s.Name == name);
+                return student != null;
+            }
+            catch (Exception ex)
+            {
+                Log.Logger.Error(ex, $"验证学生身份时发生错误: StudentId={studentId}, Name={name}");
+                return false;
+            }
+        }
+
+        public async Task<TokenResponse?> LoginWithTokenAsync(LoginWithDeviceRequest loginRequest, string? ipAddress = null, string? userAgent = null)
+        {
+            try
+            {
+                // 支持用户名或邮箱登录
+                var user = await GetUserByUsernameAsync(loginRequest.Username);
+                if (user == null)
+                {
+                    Log.Logger.Warning("登录失败：用户不存在或已禁用，用户名: {Username}", loginRequest.Username);
+                    return null;
+                }
+
+                // 验证密码
+                if (!BCrypt.Net.BCrypt.Verify(loginRequest.Password, user.PasswordHash))
+                {
+                    // 增加失败登录次数
+                    await _unitOfWork.Users.IncrementFailedLoginAttemptsAsync(user.UserId);
+
+                    // 检查是否需要锁定账户（例如失败5次后锁定1小时）
+                    if (user.FailedLoginAttempts >= 4) // 已经有了4次失败，这次是第5次
+                    {
+                        await _unitOfWork.Users.LockUserAsync(user.UserId, DateTime.UtcNow.AddHours(1));
+                        Log.Logger.Warning("账户因多次登录失败被锁定，用户ID: {UserId}", user.UserId);
+                    }
+
+                    await _unitOfWork.SaveChangesAsync();
+                    Log.Logger.Warning("登录失败：密码错误，用户名: {Username}", loginRequest.Username);
+                    return null;
+                }
+
+                // 检查账户是否被锁定
+                var userEntity = await _unitOfWork.Users.GetByPrimaryKeyAsync(user.UserId);
+                if (userEntity != null && userEntity.IsLocked == 1)
+                {
+                    Log.Logger.Warning("登录失败：账户被锁定，用户ID: {UserId}", user.UserId);
+                    return null;
+                }
+
+                // 清除锁定状态和失败次数
+                await _unitOfWork.Users.ResetFailedLoginAttemptsAsync(user.UserId);
+                await _unitOfWork.Users.UnlockUserAsync(user.UserId);
+
+                // 生成Token响应
+                var tokenResponse = await _tokenService.GenerateTokenResponseAsync(
+                    user,
+                    ipAddress,
+                    userAgent,
+                    loginRequest.DeviceId);
+
+                Log.Logger.Information("用户登录成功，用户ID: {UserId}, 设备ID: {DeviceId}", user.UserId, tokenResponse.DeviceId);
+                return tokenResponse;
+            }
+            catch (Exception ex)
+            {
+                Log.Logger.Error(ex, "登录过程中发生异常，用户名: {Username}", loginRequest.Username);
+                return null;
+            }
+        }
+
+        public async Task<bool> LogoutAsync(string refreshToken, string? reason = null)
+        {
+            try
+            {
+                var result = await _tokenService.RevokeRefreshTokenAsync(refreshToken, reason ?? "用户注销");
+                Log.Logger.Information("用户注销，Token: {Token}, 结果: {Result}",
+                    SecurityHelper.ObfuscateSensitive(refreshToken), result);
+                return result;
+            }
+            catch (Exception ex)
+            {
+                Log.Logger.Error(ex, "注销失败，Token: {Token}", SecurityHelper.ObfuscateSensitive(refreshToken));
+                return false;
+            }
+        }
+
+        public async Task<bool> LogoutAllDevicesAsync(int userId, string? reason = null)
+        {
+            try
+            {
+                var revokedCount = await _tokenService.RevokeAllUserTokensAsync(userId, reason ?? "注销所有设备");
+                Log.Logger.Information("用户注销所有设备，用户ID: {UserId}, 撤销数量: {Count}", userId, revokedCount);
+                return revokedCount > 0;
+            }
+            catch (Exception ex)
+            {
+                Log.Logger.Error(ex, "注销所有设备失败，用户ID: {UserId}", userId);
+                return false;
+            }
+        }
+
+        public async Task<TokenResponse> RefreshTokenAsync(RefreshTokenRequest refreshTokenRequest)
+        {
+            try
+            {
+                var tokenResponse = await _tokenService.RefreshTokenAsync(refreshTokenRequest);
+                Log.Logger.Information("Token刷新成功，用户ID: {UserId}", tokenResponse.UserId);
+                return tokenResponse;
+            }
+            catch (Exception ex)
+            {
+                Log.Logger.Error(ex, "Token刷新失败");
+                throw;
+            }
+        }
+    }
+}