--- conflicted
+++ resolved
@@ -1,89 +1,3 @@
-<<<<<<< HEAD
-using CampusTrade.API.Models.Entities;
-
-namespace CampusTrade.API.Repositories.Interfaces
-{
-    /// <summary>
-    /// Order实体的Repository接口
-    /// 继承基础IRepository，提供Order特有的查询和操作方法
-    /// </summary>
-    public interface IOrderRepository : IRepository<Order>
-    {
-        #region 创建操作
-        // 订单创建由基础仓储 AddAsync 提供
-        #endregion
-
-        #region 读取操作
-        /// <summary>
-        /// 根据买家ID获取订单集合
-        /// </summary>
-        Task<IEnumerable<Order>> GetByBuyerIdAsync(int buyerId);
-        /// <summary>
-        /// 根据卖家ID获取订单集合
-        /// </summary>
-        Task<IEnumerable<Order>> GetBySellerIdAsync(int sellerId);
-        /// <summary>
-        /// 根据商品ID获取订单集合
-        /// </summary>
-        Task<IEnumerable<Order>> GetByProductIdAsync(int productId);
-        /// <summary>
-        /// 获取订单总数
-        /// </summary>
-        Task<int> GetTotalOrdersNumberAsync();
-        /// <summary>
-        /// 分页多条件查询订单
-        /// </summary>
-        Task<(IEnumerable<Order> Orders, int TotalCount)> GetPagedOrdersAsync(
-            int pageIndex,
-            int pageSize,
-            string? status = null,
-            int? buyerId = null,
-            int? sellerId = null,
-            DateTime? startDate = null,
-            DateTime? endDate = null);
-        /// <summary>
-        /// 获取订单详情（包含所有关联信息）
-        /// </summary>
-        Task<Order?> GetOrderWithDetailsAsync(int orderId);
-        /// <summary>
-        /// 获取过期的订单
-        /// </summary>
-        Task<IEnumerable<Order>> GetExpiredOrdersAsync();
-        /// <summary>
-        /// 获取用户的订单统计（买家/卖家分组）
-        /// </summary>
-        Task<Dictionary<string, int>> GetOrderStatisticsByUserAsync(int userId);
-        /// <summary>
-        /// 获取订单总金额统计
-        /// </summary>
-        Task<decimal> GetTotalOrderAmountAsync(string? status = null, DateTime? startDate = null, DateTime? endDate = null);
-        /// <summary>
-        /// 获取热门商品（根据订单数量）
-        /// </summary>
-        Task<IEnumerable<(int ProductId, string ProductTitle, int OrderCount)>> GetPopularProductsAsync(int count);
-        #endregion
-
-        #region 更新操作
-        /// <summary>
-        /// 更新订单状态
-        /// </summary>
-        Task<bool> UpdateOrderStatusAsync(int orderId, string newStatus);
-        #endregion
-
-        #region 删除操作
-        // 订单删除由基础仓储 Delete 提供
-        #endregion
-
-        #region 关系查询
-        // 订单与买家、卖家、商品、议价等关联由 GetOrderWithDetailsAsync 提供
-        #endregion
-
-        #region 高级查询
-        // 预留扩展
-        #endregion
-    }
-}
-=======
 using CampusTrade.API.Models.Entities;
 
 namespace CampusTrade.API.Repositories.Interfaces
@@ -174,4 +88,3 @@
         #endregion
     }
 }
->>>>>>> 067f9da3
