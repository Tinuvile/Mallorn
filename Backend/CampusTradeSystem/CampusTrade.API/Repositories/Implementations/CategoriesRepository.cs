--- conflicted
+++ resolved
@@ -1,4 +1,3 @@
-<<<<<<< HEAD
 using System;
 using System.Collections.Generic;
 using System.Linq;
@@ -203,209 +202,3 @@
         #endregion
     }
 }
-=======
-using System;
-using System.Collections.Generic;
-using System.Linq;
-using System.Threading.Tasks;
-using CampusTrade.API.Data;
-using CampusTrade.API.Models.Entities;
-using CampusTrade.API.Repositories.Interfaces;
-using Microsoft.EntityFrameworkCore;
-
-namespace CampusTrade.API.Repositories.Implementations
-{
-    /// <summary>
-    /// 分类管理仓储实现类（CategoriesRepository Implementation）
-    /// </summary>
-    public class CategoriesRepository : Repository<Category>, ICategoriesRepository
-    {
-        public CategoriesRepository(CampusTradeDbContext context) : base(context) { }
-
-        #region 创建操作
-        // 暂无特定创建操作，使用基础仓储接口方法
-        #endregion
-
-        #region 读取操作
-        /// <summary>
-        /// 获取所有根分类
-        /// </summary>
-        public async Task<IEnumerable<Category>> GetRootCategoriesAsync()
-        {
-            return await _context.Categories
-                .Where(c => c.ParentId == null)
-                .OrderBy(c => c.Name)
-                .ToListAsync();
-        }
-
-        /// <summary>
-        /// 获取指定父分类的所有子分类
-        /// </summary>
-        public async Task<IEnumerable<Category>> GetSubCategoriesAsync(int parentId)
-        {
-            return await _context.Categories
-                .Where(c => c.ParentId == parentId)
-                .OrderBy(c => c.Name)
-                .ToListAsync();
-        }
-
-        /// <summary>
-        /// 获取完整分类树
-        /// </summary>
-        public async Task<IEnumerable<Category>> GetCategoryTreeAsync()
-        {
-            return await _context.Categories
-                .Include(c => c.Children)
-                .Where(c => c.ParentId == null)
-                .OrderBy(c => c.Name)
-                .ToListAsync();
-        }
-
-        /// <summary>
-        /// 获取带有子分类的分类信息
-        /// </summary>
-        public async Task<Category?> GetCategoryWithChildrenAsync(int categoryId)
-        {
-            return await _context.Categories
-                .Include(c => c.Children)
-                .FirstOrDefaultAsync(c => c.CategoryId == categoryId);
-        }
-
-        /// <summary>
-        /// 获取分类路径
-        /// </summary>
-        public async Task<IEnumerable<Category>> GetCategoryPathAsync(int categoryId)
-        {
-            var categories = new List<Category>();
-            var currentCategory = await GetByPrimaryKeyAsync(categoryId);
-            while (currentCategory != null)
-            {
-                categories.Insert(0, currentCategory);
-                if (currentCategory.ParentId.HasValue)
-                {
-                    currentCategory = await GetByPrimaryKeyAsync(currentCategory.ParentId.Value);
-                }
-                else
-                {
-                    break;
-                }
-            }
-            return categories;
-        }
-
-        /// <summary>
-        /// 获取分类全名
-        /// </summary>
-        public async Task<string> GetCategoryFullNameAsync(int categoryId)
-        {
-            var path = await GetCategoryPathAsync(categoryId);
-            return string.Join(" > ", path.Select(c => c.Name));
-        }
-
-        /// <summary>
-        /// 获取分类下商品数量
-        /// </summary>
-        public async Task<int> GetProductCountByCategoryAsync(int categoryId)
-        {
-            return await _context.Products
-                .CountAsync(p => p.CategoryId == categoryId);
-        }
-
-        /// <summary>
-        /// 获取分类下活跃商品数量
-        /// </summary>
-        public async Task<int> GetActiveProductCountByCategoryAsync(int categoryId)
-        {
-            return await _context.Products
-                .CountAsync(p => p.CategoryId == categoryId && p.Status == "在售");
-        }
-
-        /// <summary>
-        /// 获取所有分类的商品数量统计
-        /// </summary>
-        public async Task<Dictionary<int, int>> GetCategoryProductCountsAsync()
-        {
-            return await _context.Categories
-                .Select(c => new { c.CategoryId, Count = c.Products.Count })
-                .ToDictionaryAsync(x => x.CategoryId, x => x.Count);
-        }
-
-        /// <summary>
-        /// 获取包含商品的分类集合
-        /// </summary>
-        public async Task<IEnumerable<Category>> GetCategoriesWithProductsAsync()
-        {
-            return await _context.Categories
-                .Where(c => c.Products.Any())
-                .OrderBy(c => c.Name)
-                .ToListAsync();
-        }
-
-        /// <summary>
-        /// 搜索分类
-        /// </summary>
-        public async Task<IEnumerable<Category>> SearchCategoriesAsync(string keyword)
-        {
-            if (string.IsNullOrWhiteSpace(keyword))
-                return await GetAllAsync();
-            return await _context.Categories
-                .Where(c => c.Name.Contains(keyword))
-                .OrderBy(c => c.Name)
-                .ToListAsync();
-        }
-
-        /// <summary>
-        /// 根据名称获取分类
-        /// </summary>
-        public async Task<Category?> GetCategoryByNameAsync(string name, int? parentId = null)
-        {
-            var query = _context.Categories.Where(c => c.Name == name);
-            if (parentId.HasValue)
-            {
-                query = query.Where(c => c.ParentId == parentId);
-            }
-            else
-            {
-                query = query.Where(c => c.ParentId == null);
-            }
-            return await query.FirstOrDefaultAsync();
-        }
-        #endregion
-
-        #region 更新操作
-        /// <summary>
-        /// 移动分类到新父分类
-        /// </summary>
-        public async Task<bool> MoveCategoryAsync(int categoryId, int? newParentId)
-        {
-            var category = await GetByPrimaryKeyAsync(categoryId);
-            if (category == null) return false;
-            category.ParentId = newParentId;
-            Update(category);
-            return true;
-        }
-        #endregion
-
-        #region 删除操作
-        /// <summary>
-        /// 判断分类是否可删除
-        /// </summary>
-        public async Task<bool> CanDeleteCategoryAsync(int categoryId)
-        {
-            var childrenCount = await _context.Categories.CountAsync(c => c.ParentId == categoryId);
-            if (childrenCount > 0) return false;
-            var productsCount = await _context.Products.CountAsync(p => p.CategoryId == categoryId);
-            return productsCount == 0;
-        }
-        #endregion
-
-        #region 关系查询
-        // 暂无特定关系查询，使用基础仓储接口方法
-        #endregion
-
-        #region 高级查询
-        // 暂无特定高级查询，使用基础仓储接口方法
-        #endregion
-    }
-}
->>>>>>> 09d3190d
