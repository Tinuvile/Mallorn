--- conflicted
+++ resolved
@@ -1,4 +1,3 @@
-<<<<<<< HEAD
 using CampusTrade.API.Data;
 using CampusTrade.API.Models.Entities;
 using CampusTrade.API.Repositories.Interfaces;
@@ -142,149 +141,3 @@
         #endregion
     }
 }
-=======
-using CampusTrade.API.Data;
-using CampusTrade.API.Models.Entities;
-using CampusTrade.API.Repositories.Interfaces;
-using Microsoft.EntityFrameworkCore;
-
-namespace CampusTrade.API.Repositories.Implementations
-{
-    /// <summary>
-    /// 换物请求管理Repository实现
-    /// 提供物品交换、匹配等功能
-    /// </summary>
-    public class ExchangeRequestsRepository : Repository<ExchangeRequest>, IExchangeRequestsRepository
-    {
-        public ExchangeRequestsRepository(CampusTradeDbContext context) : base(context) { }
-
-        #region 读取操作
-        /// <summary>
-        /// 根据发起商品ID获取换物请求
-        /// </summary>
-        public async Task<IEnumerable<ExchangeRequest>> GetByOfferProductIdAsync(int productId)
-        {
-            return await _context.ExchangeRequests.Include(e => e.OfferProduct).Include(e => e.RequestProduct).Where(e => e.OfferProductId == productId).OrderByDescending(e => e.CreatedAt).ToListAsync();
-        }
-        /// <summary>
-        /// 根据目标商品ID获取换物请求
-        /// </summary>
-        public async Task<IEnumerable<ExchangeRequest>> GetByRequestProductIdAsync(int productId)
-        {
-            return await _context.ExchangeRequests.Include(e => e.OfferProduct).Include(e => e.RequestProduct).Where(e => e.RequestProductId == productId).OrderByDescending(e => e.CreatedAt).ToListAsync();
-        }
-        /// <summary>
-        /// 根据用户ID获取换物请求
-        /// </summary>
-        public async Task<IEnumerable<ExchangeRequest>> GetByUserIdAsync(int userId)
-        {
-            return await _context.ExchangeRequests.Include(e => e.OfferProduct).Include(e => e.RequestProduct).Where(e => e.OfferProduct.UserId == userId || e.RequestProduct.UserId == userId).OrderByDescending(e => e.CreatedAt).ToListAsync();
-        }
-        /// <summary>
-        /// 分页获取换物请求
-        /// </summary>
-        public async Task<(IEnumerable<ExchangeRequest> Requests, int TotalCount)> GetPagedRequestsAsync(int pageIndex, int pageSize, string? status = null)
-        {
-            var query = _context.ExchangeRequests.Include(e => e.OfferProduct).Include(e => e.RequestProduct).AsQueryable();
-            if (!string.IsNullOrEmpty(status)) query = query.Where(e => e.Status == status);
-            query = query.OrderByDescending(e => e.CreatedAt);
-            var totalCount = await query.CountAsync();
-            var requests = await query.Skip(pageIndex * pageSize).Take(pageSize).ToListAsync();
-            return (requests, totalCount);
-        }
-        /// <summary>
-        /// 获取待回应的换物请求
-        /// </summary>
-        public async Task<IEnumerable<ExchangeRequest>> GetPendingExchangesAsync()
-        {
-            return await _context.ExchangeRequests.Include(e => e.OfferProduct).Include(e => e.RequestProduct).Where(e => e.Status == "等待回应").OrderByDescending(e => e.CreatedAt).ToListAsync();
-        }
-        /// <summary>
-        /// 查找与指定商品匹配的换物请求
-        /// </summary>
-        public async Task<IEnumerable<ExchangeRequest>> FindMatchingExchangesAsync(int productId)
-        {
-            return await _context.ExchangeRequests.Include(e => e.OfferProduct).Include(e => e.RequestProduct).Where(e => e.RequestProductId == productId && e.Status == "等待回应").OrderByDescending(e => e.CreatedAt).ToListAsync();
-        }
-        /// <summary>
-        /// 获取互换机会集合
-        /// </summary>
-        public async Task<IEnumerable<ExchangeRequest>> GetMutualExchangeOpportunitiesAsync()
-        {
-            var allRequests = await _context.ExchangeRequests.Include(e => e.OfferProduct).Include(e => e.RequestProduct).Where(e => e.Status == "等待回应").ToListAsync();
-            var mutualOpportunities = new List<ExchangeRequest>();
-            foreach (var request in allRequests)
-            {
-                var mutualRequest = allRequests.FirstOrDefault(r => r.ExchangeId != request.ExchangeId && r.OfferProductId == request.RequestProductId && r.RequestProductId == request.OfferProductId);
-                if (mutualRequest != null && !mutualOpportunities.Contains(request))
-                {
-                    mutualOpportunities.Add(request);
-                }
-            }
-            return mutualOpportunities;
-        }
-        /// <summary>
-        /// 检查商品是否有待处理的换物请求
-        /// </summary>
-        public async Task<bool> HasPendingExchangeAsync(int productId)
-        {
-            var count = await _context.ExchangeRequests.CountAsync(e => (e.OfferProductId == productId || e.RequestProductId == productId) && e.Status == "等待回应");
-            return count > 0;
-        }
-        /// <summary>
-        /// 获取最近N天的换物请求
-        /// </summary>
-        public async Task<IEnumerable<ExchangeRequest>> GetRecentExchangesAsync(int days = 7)
-        {
-            var cutoffDate = DateTime.UtcNow.AddDays(-days);
-            return await _context.ExchangeRequests.Include(e => e.OfferProduct).Include(e => e.RequestProduct).Where(e => e.CreatedAt >= cutoffDate).OrderByDescending(e => e.CreatedAt).ToListAsync();
-        }
-        /// <summary>
-        /// 获取热门换物分类
-        /// </summary>
-        public async Task<IEnumerable<dynamic>> GetPopularExchangeCategoriesAsync()
-        {
-            return await _context.ExchangeRequests.Include(e => e.OfferProduct).ThenInclude(p => p.Category).GroupBy(e => e.OfferProduct.Category.Name).Select(g => new { Category = g.Key, Count = g.Count() }).OrderByDescending(x => x.Count).Take(10).ToListAsync<dynamic>();
-        }
-        #endregion
-
-        #region 更新操作
-        /// <summary>
-        /// 更新换物请求状态
-        /// </summary>
-        public async Task<bool> UpdateExchangeStatusAsync(int exchangeId, string status)
-        {
-            try
-            {
-                var exchange = await GetByPrimaryKeyAsync(exchangeId);
-                if (exchange == null) return false;
-                exchange.Status = status;
-                Update(exchange);
-                return true;
-            }
-            catch
-            {
-                return false;
-            }
-        }
-        #endregion
-
-        #region 统计操作
-        /// <summary>
-        /// 获取成功换物次数
-        /// </summary>
-        public async Task<int> GetSuccessfulExchangeCountAsync()
-        {
-            return await _context.ExchangeRequests.CountAsync(e => e.Status == "接受");
-        }
-        /// <summary>
-        /// 获取换物状态统计
-        /// </summary>
-        public async Task<Dictionary<string, int>> GetExchangeStatusStatisticsAsync()
-        {
-            return await _context.ExchangeRequests.GroupBy(e => e.Status).ToDictionaryAsync(g => g.Key, g => g.Count());
-        }
-        #endregion
-    }
-}
->>>>>>> 09d3190d
