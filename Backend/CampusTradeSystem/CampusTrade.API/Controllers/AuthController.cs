--- conflicted
+++ resolved
@@ -1,16 +1,16 @@
-<<<<<<< HEAD
 using System.ComponentModel.DataAnnotations;
 using System.Text.Json.Serialization;
-using CampusTrade.API.Data;
+using CampusTrade.API.Infrastructure.Extensions;
 using CampusTrade.API.Infrastructure.Utils;
 using CampusTrade.API.Models.DTOs.Auth;
 using CampusTrade.API.Models.DTOs.Common;
 using CampusTrade.API.Models.Entities;
+using CampusTrade.API.Repositories.Interfaces;
 using CampusTrade.API.Services.Auth;
 using CampusTrade.API.Services.Email;
 using Microsoft.AspNetCore.Authorization;
 using Microsoft.AspNetCore.Mvc;
-using Microsoft.EntityFrameworkCore;
+
 
 namespace CampusTrade.API.Controllers;
 
@@ -21,15 +21,15 @@
     private readonly IAuthService _authService;
     private readonly EmailService _emailService;
     private readonly EmailVerificationService _verificationService;
-    private readonly CampusTradeDbContext _context;
+    private readonly IUnitOfWork _unitOfWork;
     private readonly ILogger<AuthController> _logger;
 
-    public AuthController(IAuthService authService, EmailService emailService, EmailVerificationService verificationService, CampusTradeDbContext context, ILogger<AuthController> logger)
+    public AuthController(IAuthService authService, EmailService emailService, EmailVerificationService verificationService, IUnitOfWork unitOfWork, ILogger<AuthController> logger)
     {
         _authService = authService;
         _emailService = emailService;
         _verificationService = verificationService;
-        _context = context;
+        _unitOfWork = unitOfWork;
         _logger = logger;
     }
 
@@ -102,8 +102,8 @@
                 DeviceType = deviceType,
                 RiskLevel = riskLevel
             };
-            await _context.LoginLogs.AddAsync(loginLog); // 注入CampusTradeDbContext
-            await _context.SaveChangesAsync();
+            await _unitOfWork.LoginLogs.AddAsync(loginLog);
+            await _unitOfWork.SaveChangesAsync();
 
             return Ok(ApiResponse<TokenResponse>.CreateSuccess(tokenResponse, "登录成功"));
         }
@@ -283,11 +283,7 @@
     {
         try
         {
-            var userIdClaim = User.FindFirst(System.Security.Claims.ClaimTypes.NameIdentifier)?.Value;
-            if (!int.TryParse(userIdClaim, out var userId))
-            {
-                return Unauthorized(ApiResponse.CreateError("无效的用户身份", "INVALID_USER"));
-            }
+            var userId = User.GetUserId();
 
             var revokedCount = await _authService.LogoutAllDevicesAsync(userId);
 
@@ -400,405 +396,4 @@
 {
     public int UserId { get; set; }
     public string Code { get; set; } = string.Empty;
-}
-=======
-using System.ComponentModel.DataAnnotations;
-using System.Text.Json.Serialization;
-using CampusTrade.API.Infrastructure.Extensions;
-using CampusTrade.API.Infrastructure.Utils;
-using CampusTrade.API.Models.DTOs.Auth;
-using CampusTrade.API.Models.DTOs.Common;
-using CampusTrade.API.Models.Entities;
-using CampusTrade.API.Repositories.Interfaces;
-using CampusTrade.API.Services.Auth;
-using CampusTrade.API.Services.Email;
-using Microsoft.AspNetCore.Authorization;
-using Microsoft.AspNetCore.Mvc;
-
-
-namespace CampusTrade.API.Controllers;
-
-[ApiController]
-[Route("api/[controller]")]
-public class AuthController : ControllerBase
-{
-    private readonly IAuthService _authService;
-    private readonly EmailService _emailService;
-    private readonly EmailVerificationService _verificationService;
-    private readonly IUnitOfWork _unitOfWork;
-    private readonly ILogger<AuthController> _logger;
-
-    public AuthController(IAuthService authService, EmailService emailService, EmailVerificationService verificationService, IUnitOfWork unitOfWork, ILogger<AuthController> logger)
-    {
-        _authService = authService;
-        _emailService = emailService;
-        _verificationService = verificationService;
-        _unitOfWork = unitOfWork;
-        _logger = logger;
-    }
-
-    /// <summary>
-    /// 用户登录
-    /// </summary>
-    /// <param name="loginRequest">登录请求</param>
-    /// <returns>完整的Token响应</returns>
-    [HttpPost("login")]
-    public async Task<IActionResult> Login([FromBody] LoginWithDeviceRequest loginRequest)
-    {
-        if (!ModelState.IsValid)
-        {
-            return BadRequest(ApiResponse.CreateError("请求参数验证失败", "VALIDATION_ERROR"));
-        }
-
-        try
-        {
-            var ipAddress = HttpContext.Connection.RemoteIpAddress?.ToString();
-            var userAgent = HttpContext.Request.Headers.UserAgent.ToString();
-            var deviceType = DeviceDetector.GetDeviceType(userAgent); // 解析设备类型
-
-            var tokenResponse = await _authService.LoginWithTokenAsync(loginRequest, ipAddress, userAgent);
-
-            if (tokenResponse == null)
-            {
-                return Unauthorized(ApiResponse.CreateError("用户名或密码错误", "LOGIN_FAILED"));
-            }
-
-            // 获取用户上次登录信息（从User实体）
-            var user = await _authService.GetUserByUsernameAsync(loginRequest.Username);
-            var lastLoginIp = user?.LastLoginIp;
-            var lastLoginTime = user?.LastLoginAt;
-
-            // 检测异常登录风险
-            var riskLevel = LoginLogs.RiskLevels.Low;
-            if (lastLoginIp != null && lastLoginIp != ipAddress)
-            {
-                // IP地址变更：中风险
-                riskLevel = LoginLogs.RiskLevels.Medium;
-                _logger.LogWarning("异常登录检测：用户 {Username} 登录IP变更，旧IP: {LastIp}，新IP: {NewIp}",
-                    loginRequest.Username, lastLoginIp, ipAddress);
-            }
-            if (lastLoginTime.HasValue && DateTime.Now - lastLoginTime.Value < TimeSpan.FromMinutes(5)
-                && lastLoginIp != ipAddress)
-            {
-                // 短时间内不同IP登录：高风险
-                riskLevel = LoginLogs.RiskLevels.High;
-                _logger.LogError("高危登录告警：用户 {Username} 5分钟内不同IP登录，旧IP: {LastIp}，新IP: {NewIp}",
-                    loginRequest.Username, lastLoginIp, ipAddress);
-
-                // 发送邮件/SMS通知用户
-                if (riskLevel == LoginLogs.RiskLevels.High)
-                {
-                    var warningMsg = $"检测到异常登录：{DateTime.Now:yyyy-MM-dd HH:mm}，IP: {ipAddress}，设备: {deviceType}。如非本人操作，请及时修改密码。";
-                    await _emailService.SendEmailAsync(
-                        recipientEmail: user.Email,
-                        subject: "校园交易平台 - 异常登录告警",
-                        body: warningMsg
-                    );
-                }
-            }
-
-            // 创建登录日志
-            var loginLog = new LoginLogs
-            {
-                UserId = tokenResponse.UserId,
-                IpAddress = ipAddress,
-                LogTime = DateTime.Now,
-                DeviceType = deviceType,
-                RiskLevel = riskLevel
-            };
-            await _unitOfWork.LoginLogs.AddAsync(loginLog);
-            await _unitOfWork.SaveChangesAsync();
-
-            return Ok(ApiResponse<TokenResponse>.CreateSuccess(tokenResponse, "登录成功"));
-        }
-        catch (UnauthorizedAccessException ex)
-        {
-            _logger.LogWarning("用户登录被拒绝，用户名: {Username}, 原因: {Reason}", loginRequest.Username, ex.Message);
-            return Unauthorized(ApiResponse.CreateError(ex.Message, "LOGIN_DENIED"));
-        }
-        catch (Exception ex)
-        {
-            _logger.LogError(ex, "用户登录失败，用户名: {Username}", loginRequest.Username);
-            return StatusCode(500, ApiResponse.CreateError("登录时发生内部错误", "INTERNAL_ERROR"));
-        }
-    }
-
-    /// <summary>
-    /// 用户注册
-    /// </summary>
-    /// <param name="registerDto">注册信息</param>
-    /// <returns>注册结果</returns>
-    [HttpPost("register")]
-    public async Task<IActionResult> Register([FromBody] RegisterDto registerDto)
-    {
-        _logger.LogInformation("收到注册请求，邮箱: {Email}, 学号: {StudentId}, 姓名: {Name}",
-            registerDto?.Email ?? "null",
-            registerDto?.StudentId ?? "null",
-            registerDto?.Name ?? "null");
-
-        if (!ModelState.IsValid)
-        {
-            var errors = ModelState
-                .Where(x => x.Value.Errors.Count > 0)
-                .Select(x => new { Field = x.Key, Errors = x.Value.Errors.Select(e => e.ErrorMessage) })
-                .ToList();
-
-            _logger.LogWarning("注册请求参数验证失败: {@Errors}", errors);
-            return BadRequest(ApiResponse.CreateError("请求参数验证失败", "VALIDATION_ERROR"));
-        }
-
-        try
-        {
-            _logger.LogInformation("开始执行用户注册，学号: {StudentId}", registerDto.StudentId);
-            var user = await _authService.RegisterAsync(registerDto);
-
-            _logger.LogInformation("用户注册成功，用户ID: {UserId}, 学号: {StudentId}", user.UserId, user.StudentId);
-
-            return Ok(ApiResponse<object>.CreateSuccess(new
-            {
-                userId = user.UserId,
-                username = user.Username,
-                email = user.Email,
-                fullName = user.FullName,
-                studentId = user.StudentId,
-                creditScore = user.CreditScore
-            }, "注册成功"));
-        }
-        catch (ArgumentException ex)
-        {
-            _logger.LogWarning("用户注册失败，邮箱: {Email}, 原因: {Reason}", registerDto.Email, ex.Message);
-            return BadRequest(ApiResponse.CreateError(ex.Message, "REGISTRATION_FAILED"));
-        }
-        catch (Exception ex)
-        {
-            _logger.LogError(ex, "用户注册失败，邮箱: {Email}", registerDto.Email);
-            return StatusCode(500, ApiResponse.CreateError("注册时发生内部错误", "INTERNAL_ERROR"));
-        }
-    }
-
-    /// <summary>
-    /// 验证学生身份
-    /// </summary>
-    /// <param name="validationDto">验证信息</param>
-    /// <returns>验证结果</returns>
-    [HttpPost("validate-student")]
-    public async Task<IActionResult> ValidateStudent([FromBody] StudentValidationDto validationDto)
-    {
-        if (!ModelState.IsValid)
-        {
-            return BadRequest(ApiResponse.CreateError("请求参数验证失败", "VALIDATION_ERROR"));
-        }
-
-        try
-        {
-            var isValid = await _authService.ValidateStudentAsync(validationDto.StudentId, validationDto.Name);
-
-            return Ok(ApiResponse<object>.CreateSuccess(new
-            {
-                isValid = isValid,
-                studentId = validationDto.StudentId
-            }, isValid ? "学生身份验证成功" : "学生身份验证失败"));
-        }
-        catch (Exception ex)
-        {
-            _logger.LogError(ex, "验证学生身份失败，学号: {StudentId}", validationDto.StudentId);
-            return StatusCode(500, ApiResponse.CreateError("验证时发生内部错误", "INTERNAL_ERROR"));
-        }
-    }
-
-    /// <summary>
-    /// 获取用户信息
-    /// </summary>
-    /// <param name="username">用户名</param>
-    /// <returns>用户信息</returns>
-    [HttpGet("user/{username}")]
-    public async Task<IActionResult> GetUser(string username)
-    {
-        try
-        {
-            var user = await _authService.GetUserByUsernameAsync(username);
-
-            if (user == null)
-            {
-                return NotFound(ApiResponse.CreateError("用户不存在", "USER_NOT_FOUND"));
-            }
-
-            return Ok(ApiResponse<object>.CreateSuccess(new
-            {
-                userId = user.UserId,
-                username = user.Username,
-                email = user.Email,
-                fullName = user.FullName,
-                phone = user.Phone,
-                studentId = user.StudentId,
-                creditScore = user.CreditScore,
-                createdAt = user.CreatedAt,
-                student = user.Student != null ? new
-                {
-                    studentId = user.Student.StudentId,
-                    name = user.Student.Name,
-                    department = user.Student.Department
-                } : null
-            }, "获取用户信息成功"));
-        }
-        catch (Exception ex)
-        {
-            _logger.LogError(ex, "查询用户信息失败，用户名: {Username}", username);
-            return StatusCode(500, ApiResponse.CreateError("查询用户时发生内部错误", "INTERNAL_ERROR"));
-        }
-    }
-
-    /// <summary>
-    /// 退出登录
-    /// </summary>
-    /// <param name="logoutRequest">退出请求</param>
-    /// <returns>退出结果</returns>
-    [HttpPost("logout")]
-    [Authorize]
-    public async Task<IActionResult> Logout([FromBody] LogoutRequest logoutRequest)
-    {
-        try
-        {
-            var success = await _authService.LogoutAsync(logoutRequest.RefreshToken);
-
-            if (success)
-            {
-                return Ok(ApiResponse.CreateSuccess("退出登录成功"));
-            }
-            else
-            {
-                return BadRequest(ApiResponse.CreateError("退出登录失败", "LOGOUT_FAILED"));
-            }
-        }
-        catch (Exception ex)
-        {
-            _logger.LogError(ex, "用户退出登录失败");
-            return StatusCode(500, ApiResponse.CreateError("退出登录时发生内部错误", "INTERNAL_ERROR"));
-        }
-    }
-
-    /// <summary>
-    /// 退出所有设备
-    /// </summary>
-    /// <returns>退出结果</returns>
-    [HttpPost("logout-all")]
-    [Authorize]
-    public async Task<IActionResult> LogoutAll()
-    {
-        try
-        {
-            var userId = User.GetUserId();
-
-            var revokedCount = await _authService.LogoutAllDevicesAsync(userId);
-
-            return Ok(ApiResponse<object>.CreateSuccess(new
-            {
-                revokedTokens = revokedCount
-            }, "已退出所有设备"));
-        }
-        catch (Exception ex)
-        {
-            _logger.LogError(ex, "退出所有设备失败");
-            return StatusCode(500, ApiResponse.CreateError("退出所有设备时发生内部错误", "INTERNAL_ERROR"));
-        }
-    }
-
-    /// <summary>
-    /// 发送邮箱验证码
-    /// </summary>
-    [HttpPost("send-verification-code")]
-    public async Task<IActionResult> SendVerificationCode([FromBody] SendCodeDto dto)
-    {
-        if (!ModelState.IsValid)
-            return BadRequest("无效的请求参数");
-
-        var result = await _verificationService.SendVerificationCodeAsync(dto.UserId, dto.Email);
-        return result.Success ? Ok(result) : BadRequest(result);
-    }
-
-    /// <summary>
-    /// 验证邮箱验证码
-    /// </summary>
-    [HttpPost("verify-code")]
-    public async Task<IActionResult> VerifyCode([FromBody] VerifyCodeDto dto)
-    {
-        if (!ModelState.IsValid)
-            return BadRequest("无效的请求参数");
-
-        var result = await _verificationService.VerifyCodeAsync(dto.UserId, dto.Code);
-        return result.Valid ? Ok(result) : BadRequest(result);
-    }
-
-    /// <summary>
-    /// 处理邮箱验证链接（用户点击链接后调用）
-    /// </summary>
-    [HttpGet("verify-email")]
-    public async Task<IActionResult> VerifyEmail([FromQuery] string token)
-    {
-        if (string.IsNullOrEmpty(token))
-            return BadRequest("验证令牌不能为空");
-
-        var result = await _verificationService.VerifyTokenAsync(token);
-        if (result.Valid)
-        {
-            // 验证成功，重定向到前端成功页面
-            return Redirect("https://your-domain.com/email-verified");
-        }
-        // 验证失败，重定向到前端失败页面
-        return Redirect("https://your-domain.com/email-verify-failed");
-    }
-}
-
-
-/// <summary>
-/// 退出登录请求DTO
-/// </summary>
-public class LogoutRequest
-{
-    /// <summary>
-    /// 刷新令牌
-    /// </summary>
-    [Required(ErrorMessage = "刷新令牌不能为空")]
-    [JsonPropertyName("refresh_token")]
-    public string RefreshToken { get; set; } = string.Empty;
-}
-
-/// <summary>
-/// 学生身份验证DTO
-/// </summary>
-public class StudentValidationDto
-{
-    /// <summary>
-    /// 学号
-    /// </summary>
-    [Required(ErrorMessage = "学号不能为空")]
-    [JsonPropertyName("student_id")]
-    public string StudentId { get; set; } = string.Empty;
-
-    /// <summary>
-    /// 姓名
-    /// </summary>
-    [Required(ErrorMessage = "姓名不能为空")]
-    [JsonPropertyName("name")]
-    public string Name { get; set; } = string.Empty;
-}
-
-/// <summary>
-/// 发送验证码DTO
-/// </summary>
-public class SendCodeDto
-{
-    public int UserId { get; set; }
-    public string Email { get; set; } = string.Empty;
-}
-
-
-/// <summary>
-/// 确认验证码DTO
-/// </summary>
-public class VerifyCodeDto
-{
-    public int UserId { get; set; }
-    public string Code { get; set; } = string.Empty;
-}
->>>>>>> f29fd8aa
+}